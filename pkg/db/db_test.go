package db_test

import (
	"github.com/NethermindEth/juno/pkg/db"
	"strconv"
	"testing"
)

var keyValueTest = map[string]string{}

func init() {
	for i := 0; i < 350; i++ {
		val := strconv.Itoa(i)
		keyValueTest["key"+val] = "value" + val
	}
}

// setupDatabaseForTest creates a new KVDatabase for Tests
func setupDatabaseForTest(path string) *db.KeyValueDb {
	return db.NewKeyValueDb(path, 0)
}

// TestAddKey Check that a single value is inserted without error
func TestAddKey(t *testing.T) {
	database := setupDatabaseForTest(t.TempDir())
	err := database.Put([]byte("key"), []byte("value"))
	if err != nil {
		t.Log(err)
		t.Fail()
	}
}

// TestNumberOfItems Checks that in every moment the collection contains the right amount of items
func TestNumberOfItems(t *testing.T) {
	database := setupDatabaseForTest(t.TempDir())
	n, err := database.NumberOfItems()
	if err != nil {
		t.Log(err)
		t.Fail()
		return
	}
	if n != 0 {
		t.Log(err)
		t.Fail()
		return
	}
	for k, v := range keyValueTest {
		err := database.Put([]byte(k), []byte(v))
		if err != nil {
			t.Log(err)
			t.Fail()
			return
		}
	}
	n, err = database.NumberOfItems()
	if err != nil {
		t.Log(err)
		t.Fail()
		return
	}
	if int(n) != len(keyValueTest) {
		t.Log(err)
		t.Fail()
	}
}

// TestAddMultipleKeys Checks that after insert some keys the collection contains the right amount of items
func TestAddMultipleKeys(t *testing.T) {
	database := setupDatabaseForTest(t.TempDir())
	for k, v := range keyValueTest {
		err := database.Put([]byte(k), []byte(v))
		if err != nil {
			t.Log(err)
			t.Fail()
			return
		}
	}
	n, err := database.NumberOfItems()
	if err != nil {
		t.Log(err)
		t.Fail()
		return
	}
	if int(n) != len(keyValueTest) {
		t.Log(err)
		t.Fail()
	}
}

// TestHasKey Check that one key exist after insertion
func TestHasKey(t *testing.T) {
	database := setupDatabaseForTest(t.TempDir())
	goodKey := []byte("good_key")
	err := database.Put(goodKey, []byte("value"))
	if err != nil {
		t.Log(err)
		t.Fail()
		return
	}
	has, err := database.Has(goodKey)
	if err != nil {
		t.Log(err)
		t.Fail()
		return
	}
	if !has {
		t.Log(err)
		t.Fail()
		return
	}
}

// TestHasNotKey Check that a key don't exist
func TestHasNotKey(t *testing.T) {
	database := setupDatabaseForTest(t.TempDir())
	goodKey := []byte("good_key")
	badKey := []byte("bad_key")
	err := database.Put(goodKey, []byte("value"))
	if err != nil {
		t.Log(err)
		t.Fail()
		return
	}
	has2, err := database.Has(badKey)
	if err != nil {
		t.Log(err)
		t.Fail()
		return
	}
	if has2 {
		t.Log(err)
		t.Fail()
	}
}

// TestGetKey Check that a key is property retrieved
func TestGetKey(t *testing.T) {
	database := setupDatabaseForTest(t.TempDir())
	goodKey := []byte("good_key")
	goodValue := []byte("value")
	err := database.Put(goodKey, goodValue)
	if err != nil {
		t.Log(err)
		t.Fail()
		return
	}
	val, err := database.Get(goodKey)
	if err != nil {
		t.Log(err)
		t.Fail()
		return
	}
	if string(val) != string(goodValue) {
		t.Log(err)
		t.Fail()
	}
}

// TestGetNotKey Check that a key don't exist and what happen if it doesn't exist
func TestGetNotKey(t *testing.T) {
	database := setupDatabaseForTest(t.TempDir())
	goodKey := []byte("good_key")
	goodValue := []byte("value")
	badKey := []byte("bad_key")
	err := database.Put(goodKey, goodValue)
	if err != nil {
		t.Log(err)
		t.Fail()
	}
	key, err := database.Get(badKey)
	if err != nil {
		t.Log(err)
		t.Fail()
		return
	}
	if key != nil {
		t.Log(err)
		t.Fail()
		return
	}
}

func TestDelete(t *testing.T) {
	database := setupDatabaseForTest(t.TempDir())
	goodKey := []byte("good_key")
	goodValue := []byte("value")
	err := database.Put(goodKey, goodValue)
	if err != nil {
		t.Log(err)
		t.Fail()
	}
	err = database.Delete(goodKey)
	if err != nil {
		t.Log(err)
		t.Fail()
		return
	}
	key, err := database.Has(goodKey)
	if key {
		t.Log(err)
		t.Fail()
		return
	}
	err = database.Delete(goodKey)
	if err != nil {
		t.Log(err)
		t.Fail()
	}
}

func TestClose(t *testing.T) {
	database := setupDatabaseForTest(t.TempDir())
	database.Close()
}

func TestKeyValueDbIsDatabaser(t *testing.T) {
	a := new(db.KeyValueDb)
	_ = db.Databaser(a)
<<<<<<< HEAD
=======
}

func TestKeyValueDb_GetEnv(t *testing.T) {
	database := setupDatabaseForTest(t.TempDir())
	p := db.NewKeyValueDbWithEnv(database.GetEnv(), t.TempDir())
	items, err := p.NumberOfItems()
	if err != nil || items != 0 {
		return
	}
>>>>>>> 8ec2d557
}

// BenchmarkEntriesInDatabase Benchmark the entry of key-value pairs to the db
func BenchmarkEntriesInDatabase(b *testing.B) {
	database := setupDatabaseForTest(b.TempDir())
	for i := 0; i < b.N; i++ {
		val := []byte(strconv.Itoa(i))
		err := database.Put(val, val)
		if err != nil {
			b.Error("Benchmarking fails, error storing values")
			return
		}
	}
	n, err := database.NumberOfItems()
	if err != nil {
		b.Errorf("Benchmarking fails, error getting the number of items: %s\n", err)
		b.Fail()
		return
	}
	if int(n) != b.N {
		b.Error("Benchmarking fails, mismatch between number of items to insert and the number inside db")
		b.Fail()
		return
	}

}

// BenchmarkConsultsToDatabase Benchmark the consult to a db
func BenchmarkConsultsToDatabase(b *testing.B) {
	database := setupDatabaseForTest(b.TempDir())
	for i := 0; i < b.N; i++ {
		val := []byte(strconv.Itoa(i))
		err := database.Put(val, val)
		if err != nil {
			b.Error("Benchmarking fails, error storing values")
			b.Fail()
			return
		}
		get, err := database.Get(val)
		if err != nil {
			b.Errorf("Benchmarking fails, error getting values: %s\n", err)
			b.Fail()
			return
		}
		if string(get) != string(val) {
			b.Error("Benchmarking fails, mismatch between expected return value and returned value")
			b.Fail()
		}
	}
}<|MERGE_RESOLUTION|>--- conflicted
+++ resolved
@@ -216,8 +216,6 @@
 func TestKeyValueDbIsDatabaser(t *testing.T) {
 	a := new(db.KeyValueDb)
 	_ = db.Databaser(a)
-<<<<<<< HEAD
-=======
 }
 
 func TestKeyValueDb_GetEnv(t *testing.T) {
@@ -227,7 +225,6 @@
 	if err != nil || items != 0 {
 		return
 	}
->>>>>>> 8ec2d557
 }
 
 // BenchmarkEntriesInDatabase Benchmark the entry of key-value pairs to the db
