// Package db provides a key-value database and functions related to
// operating one.
package db

import (
	"github.com/NethermindEth/juno/internal/log"
	"github.com/torquem-ch/mdbx-go/mdbx"
)

// Databaser describes methods relating to an abstract key-value
// database.
type Databaser interface {
	// Has returns true if the value at the provided key is in the
	// database.
	Has(key []byte) (bool, error)
	// Get returns the value associated with the provided key in the
	// database or returns an error otherwise.
	Get(key []byte) ([]byte, error)
	// Put inserts a key-value pair into the database.
	Put(key, value []byte) error
	// Delete removes a previous inserted key or returns an error
	// otherwise.
	Delete(key []byte) error
	// NumberOfItems returns the number of items in the database.
	NumberOfItems() (uint64, error)
	// Begin starts a new transaction.
	Begin()
	// Rollback rollsback the database to a previous state.
	Rollback()
	// Close closes the environment.
	Close()
}

// KeyValueDb represents the middleware for an MDBX key-value store.
type KeyValueDb struct {
	env  *mdbx.Env
	path string
}

// New creates a new key-value database.
func New(path string, flags uint) *KeyValueDb {
	log.Default.With("Path", path, "Flags", flags).Info("Creating new database.")
	env, err := mdbx.NewEnv()
	if err != nil {
		// notest
		log.Default.With("Error", err).Info("Failed to initialise and allocate new mdbx.Env.")
		return nil
	}

	// Set flags.
	// Based on https://github.com/torquem-ch/mdbx-go/blob/96f31f483af593377e52358a079e834256d5af55/mdbx/env_test.go#L495
	err = env.SetOption(mdbx.OptMaxDB, 1024)
	if err != nil {
		// notest
		log.Default.With("Error", err).Info("Failed to set mdbx.Env options.")
		return nil
	}
	const pageSize = 4096
	err = env.SetGeometry(-1, -1, 64*1024*pageSize, -1, -1, pageSize)
	if err != nil {
		// notest
		log.Default.With("Error", err).Info("Failed to set geometry.")
		return nil
	}
	err = env.Open(path, flags, 0664)
	if err != nil {
		// notest
		log.Default.With("Error", err).Info("Failed to open mdbx.Env.")
		return nil
	}
	return &KeyValueDb{env: env, path: path}
}

// Has returns true if the value at the provided key is in the
// database.
func (d *KeyValueDb) Has(key []byte) (has bool, err error) {
	val, err := d.getOne(key)
	if err != nil {
		log.Default.With("Error", err, "Key", string(key)).Info("Key provided does not exist.")
		return false, err
	}
	return val != nil, nil
}

// getOne returns the value associated with the provided key in the
// database or returns an error otherwise.
func (d *KeyValueDb) getOne(key []byte) (val []byte, err error) {
	var dbi mdbx.DBI
	if err := d.env.View(func(txn *mdbx.Txn) error {
		dbi, err = txn.OpenRoot(mdbx.Create)
		if err != nil {
			log.Default.With("Error", err).Info("Failed to open database.")
			return err
		}
		val, err = txn.Get(dbi, key)
		if err != nil {
			if mdbx.IsNotFound(err) {
				log.Default.With("Error", err, "Key", string(key)).Info("Failed to get value.")
				err = nil
				return nil
			}
			log.Default.With("Error", err, "Key", string(key)).Info("Failed to get value.")
			return err
		}
		return nil
	}); err != nil {
		// Log already printed in the previous call.
		return nil, err
	}
	return val, err
}

// Get returns the value associated with the provided key in the
// database or returns an error otherwise.
func (d *KeyValueDb) Get(key []byte) ([]byte, error) {
	log.Default.With("Key", key).Debug("Getting value using key.")
	return d.getOne(key)
}

// Put inserts a key-value pair into the database.
func (d *KeyValueDb) Put(key, value []byte) error {
	log.Default.With("Key", string(key)).Debug("Putting value at key.")
	err := d.env.Update(func(txn *mdbx.Txn) error {
		log.Default.Debug("Opening the root database.")
		dbi, err := txn.OpenRoot(mdbx.Create)
		if err != nil {
			log.Default.With("Error", err, "Key", string(key)).Info("Unable to open root database.")
			return err
		}
		log.Default.Debug("Storing item in database.")
		return txn.Put(dbi, key, value, 0)
	})
	return err
}

// Delete removes a previous inserted key or returns an error otherwise.
func (d *KeyValueDb) Delete(key []byte) error {
	log.Default.With("Key", key).Debug("Deleting value associated with key.")
	err := d.env.Update(func(txn *mdbx.Txn) error {
		db, err := txn.OpenRoot(mdbx.Create)
		if err != nil {
			log.Default.With("Error", err, "Key", string(key)).Info("Unable to open database.")
			return err
		}
		err = txn.Del(db, key, nil)
		if mdbx.IsNotFound(err) {
			log.Default.With("Error", err, "Key", string(key)).Info("Unable to get value.")
			return nil
		}
		return err
	})
	return err
}

// NumberOfItems returns the number of items in the database.
func (d *KeyValueDb) NumberOfItems() (uint64, error) {
<<<<<<< HEAD
	log.Default.Debug("Getting the number of items in the database.")
=======
	log.Default.Info("Getting the number of items in the database.")
>>>>>>> 9e8144a9
	stats, err := d.env.Stat()
	if err != nil {
		log.Default.With("Error", err).Info("Unable to get stats from env.")
		return 0, err
	}
	return stats.Entries, err
}

// Begin starts a new transaction.
func (d KeyValueDb) Begin() {}

// Rollback rolls back the database to a previous state.
func (d KeyValueDb) Rollback() {}

// Close closes the environment.
func (d *KeyValueDb) Close() {
	d.env.Close()
}<|MERGE_RESOLUTION|>--- conflicted
+++ resolved
@@ -154,11 +154,7 @@
 
 // NumberOfItems returns the number of items in the database.
 func (d *KeyValueDb) NumberOfItems() (uint64, error) {
-<<<<<<< HEAD
-	log.Default.Debug("Getting the number of items in the database.")
-=======
 	log.Default.Info("Getting the number of items in the database.")
->>>>>>> 9e8144a9
 	stats, err := d.env.Stat()
 	if err != nil {
 		log.Default.With("Error", err).Info("Unable to get stats from env.")
