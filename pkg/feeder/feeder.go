// Package feeder represent a client for the Feeder Gateway connection.
// For more details of the implementation, see this client https://github.com/starkware-libs/cairo-lang/blob/master/src/starkware/starknet/services/api/feeder_gateway/feeder_gateway_client.py.
package feeder

import (
	"bytes"
	"encoding/json"
	"fmt"
	"io"
	"net/http"
	"net/url"
	"time"

	"github.com/NethermindEth/juno/internal/errpkg"
	"github.com/NethermindEth/juno/internal/log"
	metr "github.com/NethermindEth/juno/internal/metrics/prometheus"
)

//go:generate go run github.com/maxbrunsfeld/counterfeiter/v6 . FeederHttpClient
type HttpClient interface {
	Do(*http.Request) (*http.Response, error)
}

// Client represents a client for the StarkNet feeder gateway.
type Client struct {
	httpClient *HttpClient

	BaseURL            *url.URL
	BaseAPI, UserAgent string
}

// NewClient returns a new Client.
func NewClient(baseURL, baseAPI string, client *HttpClient) *Client {
	u, err := url.Parse(baseURL)
	errpkg.CheckFatal(err, "Bad base URL.")
	if client == nil {
		var p HttpClient
		c := http.Client{
			Timeout: 50 * time.Second,
		}
		p = &c
		client = &p
	}
	return &Client{BaseURL: u, BaseAPI: baseAPI, httpClient: client}
}

func formattedBlockIdentifier(blockHash, blockNumber string) map[string]string {
	if len(blockHash) == 0 && len(blockNumber) == 0 {
		// notest
		return nil
	}
	if len(blockHash) == 0 {
		return map[string]string{"blockNumber": blockNumber}
	}
	return map[string]string{"blockHash": blockHash}
}

func TxnIdentifier(txHash, txId string) map[string]string {
	if len(txHash) == 0 && len(txId) == 0 {
		// notest
		return nil
	}

	if len(txHash) == 0 {
		return map[string]string{"transactionId": txId}
	}
	return map[string]string{"transactionHash": txHash}
}

// newRequest creates a new request based on params and returns an
// error otherwise.
func (c *Client) newRequest(method, path string, query map[string]string, body any) (*http.Request, error) {
	rel := &url.URL{Path: c.BaseAPI + path}
	u := c.BaseURL.ResolveReference(rel)
	var buf io.ReadWriter
	if body != nil {
		buf = new(bytes.Buffer)
		err := json.NewEncoder(buf).Encode(body)
		if err != nil {
			return nil, err
		}
	}
	req, err := http.NewRequest(method, u.String(), buf)
	if err != nil {
		return nil, err
	}
	if body != nil {
		req.Header.Set("Content-Type", "application/json")
	}
	if query != nil {
		q := req.URL.Query()
		for k, v := range query {
			q.Add(k, v)
		}
		req.URL.RawQuery = q.Encode()
	}

	req.Header.Set("Accept", "application/json")
	req.Header.Set("User-Agent", c.UserAgent)
	return req, nil
}

// do executes a request and waits for response and returns an error
// otherwise.
func (c *Client) do(req *http.Request, v any) (*http.Response, error) {
	metr.IncreaseRequestsSent()
	res, err := (*c.httpClient).Do(req)
	// notest
	for i := 0; err != nil && i < 2; i++ {
		time.Sleep(time.Second * 5)
		res, err = (*c.httpClient).Do(req)
	}
	// We tried three times and still received an error
	if err != nil {
		metr.IncreaseRequestsFailed()
		return nil, err
	}
	defer func(Body io.ReadCloser) {
		err := Body.Close()
		if err != nil {
			// notest
			metr.IncreaseRequestsFailed()
			log.Default.With("Error", err).Error("Error closing body of response.")
			return
		}
	}(res.Body)
	b, err := io.ReadAll(res.Body)
	if err != nil {
		metr.IncreaseRequestsFailed()
		log.Default.With("Error", err).Debug("Error reading response.")
		return nil, err
	}
	err = json.Unmarshal(b, v)
	metr.IncreaseRequestsReceived()
	return res, err
}

// doCodeWithABI executes a request and waits for response and returns an error
// otherwise. de-Marshals response into appropriate ByteCode and ABI structs.
func (c *Client) doCodeWithABI(req *http.Request, v *CodeInfo) (*http.Response, error) {
	metr.IncreaseABISent()
	res, err := (*c.httpClient).Do(req)
	if err != nil {
		metr.IncreaseABIFailed()
		return nil, err
	}
	defer func(Body io.ReadCloser) {
		err := Body.Close()
		if err != nil {
			metr.IncreaseABIFailed()
			// notest
			log.Default.With("Error", err).Error("Error closing body of response.")
			return
		}
	}(res.Body)
	b, err := io.ReadAll(res.Body)
	if err != nil {
		metr.IncreaseABIFailed()
		log.Default.With("Error", err).Debug("Error reading response.")
		return nil, err
	}

	var reciever map[string]interface{}

	if err := json.Unmarshal(b, &reciever); err != nil {
		metr.IncreaseABIFailed()
		log.Default.With("Error", err).Debug("Error recieving unmapped input.")
		return nil, err
	}

	// unmarshal bytecode
	json.Unmarshal(b, &v)

	// separate "abi" bytes
	abi_interface := reciever["abi"]
	p, err := json.Marshal(abi_interface)

	// Unmarshal Abi bytes into Abi object
	if err := v.Abi.UnmarshalAbiJSON(p); err != nil {
		metr.IncreaseABIFailed()
		log.Default.With("Error", err).Debug("Error reading abi")
		return nil, err
	}
	metr.IncreaseABIReceived()
	return res, err
}

// GetContractAddresses creates a new request to get contract addresses
// from the gateway.
func (c Client) GetContractAddresses() (*ContractAddresses, error) {
	log.Default.With("Gateway URL", c.BaseURL).Info("Getting contract address from gateway.")
	req, err := c.newRequest("GET", "/get_contract_addresses", nil, nil)
	if err != nil {
		metr.IncreaseContractAddressesFailed()
		metr.IncreaseRequestsFailed()
		log.Default.With("Error", err, "Gateway URL", c.BaseURL).Error("Unable to create a request for get_contract_addresses.")
		return nil, err
	}
	var res ContractAddresses
	metr.IncreaseContractAddressesSent()
	_, err = c.do(req, &res)
	if err != nil {
		metr.IncreaseContractAddressesFailed()
		log.Default.With("Error", err, "Gateway URL", c.BaseURL).Error("Error connecting to the gateway.")
		return nil, err
	}
	metr.IncreaseContractAddressesReceived()
	return &res, err
}

// CallContract creates a new request to call a contract using the gateway.
func (c Client) CallContract(invokeFunc InvokeFunction, blockHash, blockNumber string) (*map[string][]string, error) {
	req, err := c.newRequest("POST", "/call_contract", formattedBlockIdentifier(blockHash, blockNumber), invokeFunc)
	if err != nil {
		metr.IncreaseContractCallsFailed()
		metr.IncreaseRequestsFailed()
		log.Default.With("Error", err, "Gateway URL", c.BaseURL).Error("Unable to create a request for get_contract_addresses.")
		return nil, err
	}
	var res map[string][]string
	metr.IncreaseContractCallsSent()
	_, err = c.do(req, &res)
	if err != nil {
		metr.IncreaseContractCallsFailed()
		log.Default.With("Error", err, "Gateway URL", c.BaseURL).Error("Error connecting to the gateway.")
		return nil, err
	}
	metr.IncreaseContractCallsReceived()
	return &res, err
}

// GetBlock creates a new request to get a block from the gateway.
func (c Client) GetBlock(blockHash, blockNumber string) (*StarknetBlock, error) {
	req, err := c.newRequest("GET", "/get_block", formattedBlockIdentifier(blockHash, blockNumber), nil)
	if err != nil {
		metr.IncreaseBlockFailed()
		metr.IncreaseRequestsFailed()
		log.Default.With("Error", err, "Gateway URL", c.BaseURL).Error("Unable to create a request for get_contract_addresses.")
		return nil, err
	}
	var res StarknetBlock
	metr.IncreaseBlockSent()
	_, err = c.do(req, &res)
	if err != nil {
		metr.IncreaseBlockFailed()
		log.Default.With("Error", err, "Gateway URL", c.BaseURL).Error("Error connecting to the gateway.")
		return nil, err
	}
	metr.IncreaseBlockReceived()
	return &res, err
}

// GetStateUpdateGoerli creates a new request to get the contract addresses
// from the gateway.
func (c Client) GetStateUpdateGoerli(blockHash, blockNumber string) (*StateUpdateResponse, error) {
	req, err := c.newRequest("GET", "/get_state_update", formattedBlockIdentifier(blockHash, blockNumber), nil)
	if err != nil {
		metr.IncreaseStateUpdateGoerliFailed()
		log.Default.With("Error", err, "Gateway URL", c.BaseURL).Error("Unable to create a request for get_contract_addresses.")
		return nil, err
	}
	var res StateUpdateResponseGoerli
	metr.IncreaseStateUpdateGoerliSent()
	_, err = c.do(req, &res)
	if err != nil {
		metr.IncreaseStateUpdateGoerliFailed()
		log.Default.With("Error", err, "Gateway URL", c.BaseURL).Error("Error connecting to the gateway.")
		return nil, err
	}
	metr.IncreaseStateUpdateGoerliReceived()
	return stateUpdateResponseToGoerli(res), err
}

func stateUpdateResponseToGoerli(res StateUpdateResponseGoerli) *StateUpdateResponse {
	deployedContracts := make([]DeployedContract, 0)

	for _, d := range res.StateDiff.DeployedContracts {
		deployedContracts = append(deployedContracts, DeployedContract{
			Address:      d.Address,
			ContractHash: d.ContractHash,
		})
	}
	return &StateUpdateResponse{
		BlockHash: res.BlockHash,
		NewRoot:   res.NewRoot,
		OldRoot:   res.OldRoot,
		StateDiff: StateDiff{
			DeployedContracts: deployedContracts,
			StorageDiffs:      res.StateDiff.StorageDiffs,
		},
	}
}

// GetStateUpdate creates a new request to get the State Update of a given block
// from the gateway.
func (c Client) GetStateUpdate(blockHash, blockNumber string) (*StateUpdateResponse, error) {
	req, err := c.newRequest("GET", "/get_state_update", formattedBlockIdentifier(blockHash, blockNumber), nil)
	if err != nil {
		metr.IncreaseStateUpdateFailed()
		metr.IncreaseRequestsFailed()
		log.Default.With("Error", err, "Gateway URL", c.BaseURL).Error("Unable to create a request for get_contract_addresses.")
		return nil, err
	}

	var res StateUpdateResponse
	metr.IncreaseStateUpdateSent()
	_, err = c.do(req, &res)
	if err != nil {
		metr.IncreaseStateUpdateFailed()
		log.Default.With("Error", err, "Gateway URL", c.BaseURL).Error("Error connecting to the gateway.")
		return nil, err
	}
	metr.IncreaseStateUpdateReceived()
	return &res, err
}

// GetCode creates a new request to get the code of a contract
func (c Client) GetCode(contractAddress, blockHash, blockNumber string) (*CodeInfo, error) {
	blockIdentifier := formattedBlockIdentifier(blockHash, blockNumber)
	if blockIdentifier == nil {
		// notest
		blockIdentifier = map[string]string{}
	}
	blockIdentifier["contractAddress"] = contractAddress
	req, err := c.newRequest("GET", "/get_code", blockIdentifier, nil)
	if err != nil {
		metr.IncreaseABIFailed()
		log.Default.With("Error", err, "Gateway URL", c.BaseURL).Error("Unable to create a request for get_contract_addresses.")
		return nil, err
	}
	var res CodeInfo
	_, err = c.doCodeWithABI(req, &res)
	if err != nil {
		metr.IncreaseABIFailed()
		log.Default.With("Error", err, "Gateway URL", c.BaseURL).Error("Error connecting to the gateway.")
		return nil, err
	}
	return &res, err
}

// GetFullContract creates a new request to get the full state of a
// contract.
func (c Client) GetFullContract(contractAddress, blockHash, blockNumber string) (map[string]interface{}, error) {
	blockIdentifier := formattedBlockIdentifier(blockHash, blockNumber)
	if blockIdentifier == nil {
		// notest
		blockIdentifier = map[string]string{}
	}
	blockIdentifier["contractAddress"] = contractAddress
	req, err := c.newRequest("GET", "/get_full_contract", blockIdentifier, nil)
	if err != nil {
		metr.IncreaseFullContractsFailed()
		metr.IncreaseRequestsFailed()
		log.Default.With("Error", err, "Gateway URL", c.BaseURL).Error("Unable to create a request for get_full_contract.")
		return nil, err
	}
	var res map[string]interface{}
	metr.IncreaseFullContractsSent()
	_, err = c.do(req, &res)
	if err != nil {
		metr.IncreaseFullContractsFailed()
		log.Default.With("Error", err, "Gateway URL", c.BaseURL).Error("Error connecting to the gateway.")
		return nil, err
	}
	metr.IncreaseFullContractsReceived()
	return res, err
}

// GetStorageAt creates a new request to get contract storage.
func (c Client) GetStorageAt(contractAddress, key, blockHash, blockNumber string) (*StorageInfo, error) {
	blockIdentifier := formattedBlockIdentifier(blockHash, blockNumber)
	if blockIdentifier == nil {
		// notest
		blockIdentifier = map[string]string{}
	}
	blockIdentifier["contractAddress"] = contractAddress
	blockIdentifier["key"] = key

	req, err := c.newRequest("GET", "/get_storage_at",
		blockIdentifier, nil)
	if err != nil {
		metr.IncreaseContractStorageFailed()
		metr.IncreaseRequestsFailed()
		log.Default.With("Error", err, "Gateway URL", c.BaseURL).Error("Unable to create a request for get_storage_at.")
		return nil, err
	}
	var res StorageInfo
	metr.IncreaseContractStorageSent()
	_, err = c.do(req, &res)

	if err != nil {
		metr.IncreaseContractStorageFailed()
		log.Default.With("Error", err, "Gateway URL", c.BaseURL).Error("Error connecting to the gateway.")
		return nil, err
	}
	metr.IncreaseContractStorageReceived()
	return &res, err
}

// GetTransactionStatus creates a new request to get the transaction
// status.
func (c Client) GetTransactionStatus(txHash, txID string) (*TransactionStatus, error) {
	req, err := c.newRequest("GET", "/get_transaction_status", TxnIdentifier(txHash, txID), nil)
	if err != nil {
		metr.IncreaseTxStatusFailed()
		metr.IncreaseRequestsFailed()
		log.Default.With("Error", err, "Gateway URL", c.BaseURL).Error("Unable to create a request for get_transaction_status.")
		return nil, err
	}
	var res TransactionStatus
	metr.IncreaseTxStatusSent()
	_, err = c.do(req, &res)
	if err != nil {
		metr.IncreaseTxStatusFailed()
		log.Default.With("Error", err, "Gateway URL", c.BaseURL).Error("Error connecting to the gateway.")
		return nil, err
	}
	metr.IncreaseTxStatusReceived()
	return &res, err
}

// GetTransactionTrace creates a new request to get the transaction
// trace (internal call information).
// notest
func (c Client) GetTransactionTrace(txHash, txID string) (*TransactionTrace, error) {
	req, err := c.newRequest("GET", "/get_transaction_trace", TxnIdentifier(txHash, txID), nil)
	if err != nil {
		metr.IncreaseTxTraceFailed()
		log.Default.With("Error", err, "Gateway URL", c.BaseURL).Error("Unable to create a request for get_transaction_trace.")
		return nil, err
	}
	var res TransactionTrace
	metr.IncreaseTxTraceSent()
	_, err = c.do(req, &res)
	if err != nil {
		metr.IncreaseTxTraceFailed()
		log.Default.With("Error", err, "Gateway URL", c.BaseURL).Error("Error connecting to the gateway.")
		return nil, err
	}
	metr.IncreaseTxTraceReceived()
	return &res, err
}

// GetTransaction creates a new request to get a TransactionInfo.
func (c Client) GetTransaction(txHash, txID string) (*TransactionInfo, error) {
	req, err := c.newRequest("GET", "/get_transaction", TxnIdentifier(txHash, txID), nil)
	if err != nil {
		metr.IncreaseTxFailed()
		metr.IncreaseRequestsFailed()
		log.Default.With("Error", err, "Gateway URL", c.BaseURL).Error("Unable to create a request for get_transaction.")
		return nil, err
	}
	var res TransactionInfo
	metr.IncreaseTxSent()
	_, err = c.do(req, &res)
	if err != nil {
		metr.IncreaseTxFailed()
		log.Default.With("Error", err, "Gateway URL", c.BaseURL).Error("Error connecting to the gateway.")
		return nil, err
	}
	metr.IncreaseTxReceived()
	return &res, err
}

// GetTransactionReceipt creates a new request to get a
// TransactionReceipt.
func (c Client) GetTransactionReceipt(txHash, txID string) (*TransactionReceipt, error) {
	req, err := c.newRequest("GET", "/get_transaction_receipt", TxnIdentifier(txHash, txID), nil)
	if err != nil {
		metr.IncreaseTxReceiptFailed()
		metr.IncreaseRequestsFailed()
		log.Default.With("Error", err, "Gateway URL", c.BaseURL).Error("Unable to create a request for get_transaction_receipt.")
		return nil, err
	}
	var res TransactionReceipt
	metr.IncreaseTxReceiptSent()
	_, err = c.do(req, &res)
	if err != nil {
		metr.IncreaseTxReceiptFailed()
		log.Default.With("Error", err, "Gateway URL", c.BaseURL).Error("Error connecting to the gateway.")
		return nil, err
	}
	metr.IncreaseTxReceiptReceived()
	return &res, err
}

// GetBlockHashById creates a new request to get block hash by on ID.
func (c Client) GetBlockHashById(blockID string) (*string, error) {
	req, err := c.newRequest(
		"GET", "/get_block_hash_by_id", map[string]string{"blockId": blockID}, nil)
	if err != nil {
		metr.IncreaseBlockHashFailed()
		metr.IncreaseRequestsFailed()
		log.Default.With("Error", err, "Gateway URL", c.BaseURL).Error("Unable to create a request for get_block_hash_by_id.")
		return nil, err
	}
	var res string
	metr.IncreaseBlockHashSent()
	_, err = c.do(req, &res)
	if err != nil {
		metr.IncreaseBlockHashFailed()
		log.Default.With("Error", err, "Gateway URL", c.BaseURL).Error("Error connecting to the gateway.")
		return nil, err
	}
	metr.IncreaseBlockHashReceived()
	return &res, err
}

// GetBlockIDByHash creates a new request to get the block ID by hash.
// notest
func (c Client) GetBlockIDByHash(blockHash string) (*string, error) {
	req, err := c.newRequest(
		"GET", "/get_block_id_by_hash", map[string]string{"blockHash": blockHash}, nil)
	if err != nil {
		metr.IncreaseBlockIDFailed()
		metr.IncreaseRequestsFailed()
		log.Default.With("Error", err, "Gateway URL", c.BaseURL).Error("Unable to create a request for get_block_id_by_hash.")
		return nil, err
	}
<<<<<<< HEAD
	var res string
=======
	var res interface{}
>>>>>>> d88ff203
	metr.IncreaseBlockIDSent()
	_, err = c.do(req, &res)
	if err != nil {
		metr.IncreaseBlockIDFailed()
		log.Default.With("Error", err, "Gateway URL", c.BaseURL).Error("Error connecting to the gateway.")
		return nil, err
	}
<<<<<<< HEAD
	metr.IncreaseBlockIDReceived()
	return &res, err
=======
	resStr := fmt.Sprintf("%v", res)
	metr.IncreaseBlockIDReceived()
	return &resStr, err
>>>>>>> d88ff203
}

// GetTransactionHashByID creates a new request to get a transaction
// hash by ID.
func (c Client) GetTransactionHashByID(txID string) (*string, error) {
	req, err := c.newRequest(
		"GET", "/get_transaction_hash_by_id",
		map[string]string{"transactionId": txID}, nil)
	if err != nil {
		metr.IncreaseTxHashFailed()
		metr.IncreaseRequestsFailed()
		log.Default.With("Error", err, "Gateway URL", c.BaseURL).Error("Unable to create a request for get_transaction_hash_by_id.")
		return nil, err
	}
	var res string
	metr.IncreaseTxHashSent()
	_, err = c.do(req, &res)
	if err != nil {
		metr.IncreaseTxHashFailed()
		log.Default.With("Error", err, "Gateway URL", c.BaseURL).Error("Error connecting to the gateway.")
		return nil, err
	}
	metr.IncreaseTxHashReceived()
	return &res, err
}

// GetTransactionIDByHash creates a new request to get a transaction ID
// by hash.
// notest
func (c Client) GetTransactionIDByHash(txHash string) (*string, error) {
	req, err := c.newRequest(
		"GET", "/get_transaction_id_by_hash",
		map[string]string{"transactionHash": txHash}, nil)
	if err != nil {
		metr.IncreaseTxIDFailed()
		metr.IncreaseRequestsFailed()
		log.Default.With("Error", err, "Gateway URL", c.BaseURL).Error("Unable to create a request for get_transaction_id_by_hash.")
		return nil, err
	}
<<<<<<< HEAD
	var res string
=======
	var res interface{}
>>>>>>> d88ff203
	metr.IncreaseTxIDSent()
	_, err = c.do(req, &res)
	if err != nil {
		metr.IncreaseTxIDFailed()
		log.Default.With("Error", err, "Gateway URL", c.BaseURL).
			Error("Error connecting to the gateway.")
		return nil, err
	}
<<<<<<< HEAD
	metr.IncreaseTxIDReceived()
	return &res, err
=======
	resStr := fmt.Sprintf("%v", res)
	metr.IncreaseTxIDReceived()
	return &resStr, err
>>>>>>> d88ff203
}<|MERGE_RESOLUTION|>--- conflicted
+++ resolved
@@ -517,11 +517,7 @@
 		log.Default.With("Error", err, "Gateway URL", c.BaseURL).Error("Unable to create a request for get_block_id_by_hash.")
 		return nil, err
 	}
-<<<<<<< HEAD
-	var res string
-=======
 	var res interface{}
->>>>>>> d88ff203
 	metr.IncreaseBlockIDSent()
 	_, err = c.do(req, &res)
 	if err != nil {
@@ -529,14 +525,9 @@
 		log.Default.With("Error", err, "Gateway URL", c.BaseURL).Error("Error connecting to the gateway.")
 		return nil, err
 	}
-<<<<<<< HEAD
-	metr.IncreaseBlockIDReceived()
-	return &res, err
-=======
 	resStr := fmt.Sprintf("%v", res)
 	metr.IncreaseBlockIDReceived()
 	return &resStr, err
->>>>>>> d88ff203
 }
 
 // GetTransactionHashByID creates a new request to get a transaction
@@ -576,11 +567,7 @@
 		log.Default.With("Error", err, "Gateway URL", c.BaseURL).Error("Unable to create a request for get_transaction_id_by_hash.")
 		return nil, err
 	}
-<<<<<<< HEAD
-	var res string
-=======
 	var res interface{}
->>>>>>> d88ff203
 	metr.IncreaseTxIDSent()
 	_, err = c.do(req, &res)
 	if err != nil {
@@ -589,12 +576,7 @@
 			Error("Error connecting to the gateway.")
 		return nil, err
 	}
-<<<<<<< HEAD
-	metr.IncreaseTxIDReceived()
-	return &res, err
-=======
 	resStr := fmt.Sprintf("%v", res)
 	metr.IncreaseTxIDReceived()
 	return &resStr, err
->>>>>>> d88ff203
 }