--- conflicted
+++ resolved
@@ -222,7 +222,6 @@
 	return &res, err
 }
 
-<<<<<<< HEAD
 // GetStateUpdateGoerli creates a new request to get the contract addresses
 // from the gateway.
 func (c Client) GetStateUpdateGoerli(blockHash, blockNumber string) (*StateUpdateResponse, error) {
@@ -261,10 +260,7 @@
 	}
 }
 
-// GetStateUpdate creates a new request to get the contract addresses
-=======
 // GetStateUpdate creates a new request to get the State Update of a given block
->>>>>>> e58959d5
 // from the gateway.
 func (c Client) GetStateUpdate(blockHash, blockNumber string) (*StateUpdateResponse, error) {
 	req, err := c.newRequest("GET", "/get_state_update", formattedBlockIdentifier(blockHash, blockNumber), nil)
