package feeder

// notest
import (
<<<<<<< HEAD
	"github.com/NethermindEth/juno/internal/db/abi"
=======
	feeder "github.com/NethermindEth/juno/pkg/feeder/abi"
>>>>>>> a19d1f9a
	"github.com/NethermindEth/juno/pkg/feeder/types"
	"github.com/NethermindEth/juno/pkg/rpc"
)

type (
	// TxnType represents the type of each transaction.
	TxnType int
	// ChainID represent the chain identifier.
	ChainID string
	// XXX: Document.
	// TODO: replace with real hash representation.
	Hash string
)

// Represent the types of transactions
const (
	Deploy TxnType = iota
	InitializeBlockInfo
	Invoke
)

// Represent the identifiers of the
const (
	Mainnet ChainID = "MAINNET"
	Testnet ChainID = "Goerli"
)

// ContractAddresses represent the response for Starknet contract
// address details.
type ContractAddresses struct {
	GpsStatementVerifier string `json:"GpsStatementVerifier"`
	Starknet             string `json:"Starknet"`
}

// StarknetGeneralConfig represent StarkNet general configuration.
type StarknetGeneralConfig struct {
	ChainID                             ChainID `json:"chain_id"`
	ContractStorageCommitmentTreeHeight int64   `json:"contract_storage_commitment_tree_height"`
	GlobalStateCommitmentTreeHeight     int64   `json:"global_state_commitment_tree_height"`
	InvokeTxMaxNSteps                   int64   `json:"invoke_tx_max_n_steps"`
	// StarkNet sequencer address.
	SequencerAddress int64 `json:"sequencer_address"`
	// Height of Patricia tree of the transaction commitment in a block.
	TxCommitmentTreeHeight int `json:"tx_commitment_tree_height"`
	// Height of Patricia tree of the event commitment in a block.
	EventCommitmentTreeHeight int `json:"event_commitment_tree_height"`
	// A mapping from a Cairo usage resource to its coefficient in this
	// transaction fee calculation.
	CairoUsageResourceFeeWeights map[string]float64 `json:"cairo_usage_resource_fee_weights"`
}

// Transaction StarkNet transaction base interface
type Transaction interface {
	TransactionType() TxnType
	CalculateHash(config StarknetGeneralConfig) Hash
}

// InvokeFunction represents a transaction in the StarkNet network that
// is an invocation of a Cairo contract function.
type InvokeFunction struct {
	ContractAddress int `json:"contract_address"`
	// A field element that encodes the signature of the called function.
	EntryPointSelector int   `json:"entry_point_selector"`
	Calldata           []int `json:"calldata"`
	// Additional information given by the caller that represents the
	// signature of the transaction. The exact way this field is handled
	// is defined by the called contract's function, like calldata.
	Signature []int `json:"signature"`
}

// TransactionType returns the TxnType related to InvokeFunction
func (i InvokeFunction) TransactionType() TxnType {
	return Invoke
}

// XXX: Document.
// CalculateHash returns the hash of the tra
func (i InvokeFunction) CalculateHash(config StarknetGeneralConfig) Hash {
	// TODO: implement this
	return Hash(config.ChainID)
}

// TxnSpecificInfo represent a StarkNet transaction information.
type TxnSpecificInfo struct {
	Calldata            []string `json:"constructor_calldata"`
	ContractAddress     string   `json:"contract_address"`
	ContractAddressSalt string   `json:"contract_address_salt"`
	EntryPointSelector  string   `json:"entry_point_selector"`
	EntryPointType      string   `json:"entry_point_type"`
	Signature           []string `json:"signature"`
	TransactionHash     string   `json:"transaction_hash"`
	Type                string   `json:"type"`
}

// L1ToL2Message Represents a StarkNet L1-to-L2 message.
type L1ToL2Message struct {
	FromAddress string   `json:"from_address"`
	ToAddress   string   `json:"to_address"`
	Selector    string   `json:"selector"`
	Payload     []string `json:"payload"`
	Nonce       string   `json:"nonce"`
}

// L2ToL1Message Represents a StarkNet L2-to-L1 message.
type L2ToL1Message struct {
	FromAddress string   `json:"from_address"`
	ToAddress   string   `json:"to_address"`
	Payload     []string `json:"payload"`
}

// Event Represents a StarkNet event; contains all the fields that will
// be included in the block hash.
type Event struct {
	FromAddress string   `json:"from_address"`
	Keys        []string `json:"keys"`
	Data        []string `json:"data"`
}

// ExecutionResources Indicates how many steps the program should run,
// how many memory cells are used from each builtin, and how many holes
// there are in the memory address space.
type ExecutionResources struct {
	NSteps                 int64            `json:"n_steps"`
	BuiltinInstanceCounter map[string]int64 `json:"builtin_instance_counter"`
	NMemoryHoles           int64            `json:"n_memory_holes"`
}

// TransactionExecution Represents a receipt of an executed transaction.
type TransactionExecution struct {
	// The index of the transaction within the block.
	TransactionIndex int64 `json:"transaction_index"`
	// A unique identifier of the transaction.
	TransactionHash string `json:"transaction_hash"`
	// L1-to-L2 messages.
	L1ToL2ConsumedMessage L1ToL2Message `json:"l1_to_l2_consumed_message"`
	// L2-to-L1 messages.
	L2ToL1Messages []L2ToL1Message `json:"l2_to_l1_messages"`
	// Events emitted during the execution of the transaction.
	Events []Event `json:"events"`
	// The resources needed by the transaction.
	ExecutionResources ExecutionResources `json:"execution_resources"`
	ActualFee          string             `json:"actual_fee"`
}

// StarknetBlock Represents a response StarkNet block.
type StarknetBlock struct {
	BlockHash           string                 `json:"block_hash"`
	ParentBlockHash     string                 `json:"parent_block_hash"`
	BlockNumber         types.BlockNumber      `json:"block_number"`
	GasPrice            string                 `json:"gas_price"`
	SequencerAddress    string                 `json:"sequencer_address"`
	StateRoot           string                 `json:"state_root"`
	Status              rpc.BlockStatus        `json:"status"`
	Transactions        []TxnSpecificInfo      `json:"transactions"`
	Timestamp           int64                  `json:"timestamp"`
	TransactionReceipts []TransactionExecution `json:"transaction_receipts"`
}

//struct to store Storage info
<<<<<<< HEAD
type StorageInfo struct {
	Storage string //`json:"storage"`
}

//struct for code type
type CodeInfo struct {
	Bytecode []string `json:"bytecode"`
	Abi      abi.Abi  //`json:"abi"`
=======
type StorageInfo string

//struct for code type
type CodeInfo struct {
	Bytecode []string   `json:"bytecode"`
	Abi      feeder.Abi `json:"abi"`
>>>>>>> a19d1f9a
}

// TransactionFailureReason store reason of failure in transactions.
type TransactionFailureReason struct {
	TxID     int64  `json:"tx_id"`
	Code     string `json:"code"`
	ErrorMsg string `json:"error_message"`
}

<<<<<<< HEAD
// TransactionInfo store all the transaction Inf
type TransactionInfo struct {
	// The status of a transaction, see TransactionStatus.
	Status rpc.TxnStatus `json:"status"`
	// The reason for the transaction failure, if applicable.
	TransactionFailureReason TransactionFailureReason `json:"transaction_failure_reason"`
	// The unique identifier of the block on the active chain containing
	// the transaction.
	BlockHash string `json:"block_hash"`
	// The sequence number of the block corresponding to block_hash, which
	// is the number of blocks prior to it in the active chain.
	BlockNumber int `json:"block_number"`
	// The index of the transaction within the block corresponding to
	// block_hash.
	TransactionIndex int64           `json:"transaction_index"`
	Transaction      TxnSpecificInfo `json:"transaction"`
=======
//type TxnStatus string

// TransactionInfo store all the transaction Information
type TransactionInfo struct {
	// // Block information that Transaction occured in
	TransactionInBlockInformation TransactionInBlockInfo
	// Transaction Specific Information
	Transaction TxnSpecificInfo `json:"transaction"`
>>>>>>> a19d1f9a
}

// TransactionInBlockInfo represents the information regarding a
// transaction that appears in a block.
type TransactionInBlockInfo struct {
	// The status of a transaction, see TransactionStatus.
	Status string `json:"status"`
	// The reason for the transaction failure, if applicable.
	TransactionFailureReason TransactionFailureReason `json:"transaction_failure_reason"`
	// The unique identifier of the block on the active chain containing
	// the transaction.
	BlockHash string `json:"block_hash"`
	// The sequence number of the block corresponding to block_hash, which
	// is the number of blocks prior to it in the active chain.
	BlockNumber int64 `json:"block_number"`
	//	The index of the transaction within the block corresponding to
	// block_hash.
	TransactionIndex int64 `json:"transaction_index"`
}

type TransactionStatus struct {
	Status    string `json:"tx_status"`
	BlockHash string `json:"block_hash"`
}

// TransactionReceipt represents a receipt of a StarkNet transaction;
// i.e., the information regarding its execution and the block it
// appears in.
type TransactionReceipt struct {
	TransactionExecution
	TransactionInBlockInfo
}

// KV represents a key-value pair.
type KV struct {
	Key   string `json:"key"`
	Value string `json:"value"`
}

// StateUpdateResponse represents the response of a StarkNet state
// update.
type StateUpdateResponse struct {
	BlockHash string `json:"block_hash"`
	NewRoot   string `json:"new_root"`
	OldRoot   string `json:"old_root"`
	StateDiff struct {
		DeployedContracts []struct {
			Address      string `json:"address"`
			ContractHash string `json:"contract_hash"`
		} `json:"deployed_contracts"`
		StorageDiffs map[string][]KV `json:"storage_diffs"`
	} `json:"state_diff"`
}<|MERGE_RESOLUTION|>--- conflicted
+++ resolved
@@ -2,11 +2,7 @@
 
 // notest
 import (
-<<<<<<< HEAD
-	"github.com/NethermindEth/juno/internal/db/abi"
-=======
 	feeder "github.com/NethermindEth/juno/pkg/feeder/abi"
->>>>>>> a19d1f9a
 	"github.com/NethermindEth/juno/pkg/feeder/types"
 	"github.com/NethermindEth/juno/pkg/rpc"
 )
@@ -166,23 +162,12 @@
 }
 
 //struct to store Storage info
-<<<<<<< HEAD
-type StorageInfo struct {
-	Storage string //`json:"storage"`
-}
-
-//struct for code type
-type CodeInfo struct {
-	Bytecode []string `json:"bytecode"`
-	Abi      abi.Abi  //`json:"abi"`
-=======
 type StorageInfo string
 
 //struct for code type
 type CodeInfo struct {
 	Bytecode []string   `json:"bytecode"`
 	Abi      feeder.Abi `json:"abi"`
->>>>>>> a19d1f9a
 }
 
 // TransactionFailureReason store reason of failure in transactions.
@@ -192,24 +177,6 @@
 	ErrorMsg string `json:"error_message"`
 }
 
-<<<<<<< HEAD
-// TransactionInfo store all the transaction Inf
-type TransactionInfo struct {
-	// The status of a transaction, see TransactionStatus.
-	Status rpc.TxnStatus `json:"status"`
-	// The reason for the transaction failure, if applicable.
-	TransactionFailureReason TransactionFailureReason `json:"transaction_failure_reason"`
-	// The unique identifier of the block on the active chain containing
-	// the transaction.
-	BlockHash string `json:"block_hash"`
-	// The sequence number of the block corresponding to block_hash, which
-	// is the number of blocks prior to it in the active chain.
-	BlockNumber int `json:"block_number"`
-	// The index of the transaction within the block corresponding to
-	// block_hash.
-	TransactionIndex int64           `json:"transaction_index"`
-	Transaction      TxnSpecificInfo `json:"transaction"`
-=======
 //type TxnStatus string
 
 // TransactionInfo store all the transaction Information
@@ -218,7 +185,6 @@
 	TransactionInBlockInformation TransactionInBlockInfo
 	// Transaction Specific Information
 	Transaction TxnSpecificInfo `json:"transaction"`
->>>>>>> a19d1f9a
 }
 
 // TransactionInBlockInfo represents the information regarding a
