package feeder

// notest
import (
	feeder "github.com/NethermindEth/juno/pkg/feeder/abi"
	"github.com/NethermindEth/juno/pkg/feeder/types"
)

type (
	// TxnType represents the type of each transaction.
	TxnType int
	// ChainID represent the chain identifier.
	ChainID string
	// XXX: Document.
	// TODO: replace with real hash representation.
	Hash string
)

// Represent the types of transactions
const (
	Deploy TxnType = iota
	InitializeBlockInfo
	Invoke
)

// Represent the identifiers of the
const (
	Mainnet ChainID = "MAINNET"
	Testnet ChainID = "Goerli"
)

// ContractAddresses represent the response for Starknet contract
// address details.
type ContractAddresses struct {
	GpsStatementVerifier string `json:"GpsStatementVerifier"`
	Starknet             string `json:"Starknet"`
}

// StarknetGeneralConfig represent StarkNet general configuration.
type StarknetGeneralConfig struct {
	ChainID                             ChainID `json:"chain_id"`
	ContractStorageCommitmentTreeHeight int64   `json:"contract_storage_commitment_tree_height"`
	GlobalStateCommitmentTreeHeight     int64   `json:"global_state_commitment_tree_height"`
	InvokeTxMaxNSteps                   int64   `json:"invoke_tx_max_n_steps"`
	// StarkNet sequencer address.
	SequencerAddress int64 `json:"sequencer_address"`
	// Height of Patricia tree of the transaction commitment in a block.
	TxCommitmentTreeHeight int `json:"tx_commitment_tree_height"`
	// Height of Patricia tree of the event commitment in a block.
	EventCommitmentTreeHeight int `json:"event_commitment_tree_height"`
	// A mapping from a Cairo usage resource to its coefficient in this
	// transaction fee calculation.
	CairoUsageResourceFeeWeights map[string]float64 `json:"cairo_usage_resource_fee_weights"`
}

// Transaction StarkNet transaction base interface
type Transaction interface {
	TransactionType() TxnType
	CalculateHash(config StarknetGeneralConfig) Hash
}

// InvokeFunction represents a transaction in the StarkNet network that
// is an invocation of a Cairo contract function.
type InvokeFunction struct {
	CallerAddress      string   `json:"caller_address"`
	ContractAddress    string   `json:"contract_address"`
	CodeAddress        string   `json:"code_address"`
	Calldata           []string `json:"calldata"`
	CallType           string   `json:"call_type"`
	ClassHash          string   `json:"class_hash"`
	EntryPointSelector string   `json:"entry_point_selector"`
	Selector           string   `json:"selector"`
	EntryPointType     string   `json:"entry_point_type"`
	Result             []string `json:"result"`
	// Additional information given by the caller that represents the
	// signature of the transaction. The exact way this field is handled
	// is defined by the called contract's function, like calldata.
	ExecutionResources `json:"execution_resources"`
	// The transaction is not valid if its version is lower than the current version,
	// defined by the SN OS.
	Version        int              `json:"version"`
	Signature      []int            `json:"signature"`
	InternallCalls []InvokeFunction `json:"internall_calls"`
	Events         []Event          `json:"events"`
	Messages       []string         `json:"messages"`
	// The maximal fee to be paid in Wei for executing invoked function.
	MaxFee string `json:"max_fee"`
}

// TransactionType returns the TxnType related to InvokeFunction
func (i InvokeFunction) TransactionType() TxnType {
	return Invoke
}

// XXX: Document.
// CalculateHash returns the hash of the tra
func (i InvokeFunction) CalculateHash(config StarknetGeneralConfig) Hash {
	// TODO: implement this
	return Hash(config.ChainID)
}

// TxnSpecificInfo represent a StarkNet transaction information.
type TxnSpecificInfo struct {
	ContractAddress    string   `json:"contract_address"`
	EntryPointSelector string   `json:"entry_point_selector"`
	EntryPointType     string   `json:"entry_point_type"`
	Calldata           []string `json:"calldata"`
	Signature          []string `json:"signature"`
	TransactionHash    string   `json:"transaction_hash"`
	MaxFee             string   `json:"max_fee"`
	Type               string   `json:"type"`
}

// L1ToL2Message Represents a StarkNet L1-to-L2 message.
type L1ToL2Message struct {
	FromAddress string   `json:"from_address"`
	ToAddress   string   `json:"to_address"`
	Selector    string   `json:"selector"`
	Payload     []string `json:"payload"`
	Nonce       string   `json:"nonce"`
}

// L2ToL1Message Represents a StarkNet L2-to-L1 message.
type L2ToL1Message struct {
	FromAddress string   `json:"from_address"`
	ToAddress   string   `json:"to_address,omitemtpy"`
	Payload     []string `json:"payload,omitemtpy"`
}

// Event Represents a StarkNet event; contains all the fields that will
// be included in the block hash.
type Event struct {
	FromAddress string   `json:"from_address"`
	Keys        []string `json:"keys"`
	Data        []string `json:"data"`
}

// ExecutionResources Indicates how many steps the program should run,
// how many memory cells are used from each builtin, and how many holes
// there are in the memory address space.
type ExecutionResources struct {
	NSteps                 int64            `json:"n_steps"`
	BuiltinInstanceCounter map[string]int64 `json:"builtin_instance_counter"`
	NMemoryHoles           int64            `json:"n_memory_holes"`
}

// TransactionExecution Represents a receipt of an executed transaction.
type TransactionExecution struct {
	// The index of the transaction within the block.
	TransactionIndex int64 `json:"transaction_index"`
	// A unique identifier of the transaction.
	TransactionHash string `json:"transaction_hash"`
	// L2-to-L1 messages.
	L2ToL1Messages []L2ToL1Message `json:"l2_to_l1_messages"`
	// L1-to-L2 messages.
	L1ToL2Message `json:"l1_to_l2_consumed_message"`
	// Events emitted during the execution of the transaction.
	Events []Event `json:"events"`
	// The resources needed by the transaction.
	ExecutionResources `json:"execution_resources"`
	// Fee paid for executing the transaction.
	ActualFee string `json:"actual_fee"`
}

// StarknetBlock Represents a response StarkNet block.
type StarknetBlock struct {
	BlockHash           string                 `json:"block_hash"`
	ParentBlockHash     string                 `json:"parent_block_hash"`
	BlockNumber         types.BlockNumber      `json:"block_number"`
	GasPrice            string                 `json:"gas_price"`
	SequencerAddress    string                 `json:"sequencer_address"`
	StateRoot           string                 `json:"state_root"`
<<<<<<< HEAD
	Status              string                 `json:"status"`
=======
	OldStateRoot        string                 `json:"old_state_root"`
	Status              rpc.BlockStatus        `json:"status"`
>>>>>>> abc36778
	Transactions        []TxnSpecificInfo      `json:"transactions"`
	Timestamp           int64                  `json:"timestamp"`
	TransactionReceipts []TransactionExecution `json:"transaction_receipts"`
}

// struct to store Storage info
type StorageInfo string

// struct for code type
type CodeInfo struct {
	Bytecode []string   `json:"bytecode"`
	Abi      feeder.Abi `json:"abi"`
}

// TransactionFailureReason store reason of failure in transactions.
type TransactionFailureReason struct {
	TxID     int64  `json:"tx_id"`
	Code     string `json:"code"`
	ErrorMsg string `json:"error_message"`
}

// type TxnStatus string

// TransactionInfo store all the transaction Information
type TransactionInfo struct {
	// // Block information that Transaction occured in
	TransactionInBlockInfo // fix: Was not fetching values correctly prior
	// Transaction Specific Information
	Transaction TxnSpecificInfo `json:"transaction"`
}

// TransactionInBlockInfo represents the information regarding a
// transaction that appears in a block.
type TransactionInBlockInfo struct {
	// The reason for the transaction failure, if applicable.
	TransactionFailureReason `json:"transaction_failure_reason"`
	TransactionStatus
	// The sequence number of the block corresponding to block_hash, which
	// is the number of blocks prior to it in the active chain.
	BlockNumber int64 `json:"block_number"`
	//	The index of the transaction within the block corresponding to
	// block_hash.
	TransactionIndex int64 `json:"transaction_index"`
}

type TransactionStatus struct {
	// tx_status for get_transaction_status
	TxStatus string `json:"tx_status"`
	// status for other calls.
	Status    string `json:"status"`
	BlockHash string `json:"block_hash"`
}

// TransactionReceipt represents a receipt of a StarkNet transaction;
// i.e., the information regarding its execution and the block it
// appears in.
type TransactionReceipt struct {
	TransactionInBlockInfo
	TransactionExecution
}

type TransactionTrace struct {
	InvokeFunction `json:"function_invocation"`
	Signature      []string `json:"signature"`
}

// KV represents a key-value pair.
type KV struct {
	Key   string `json:"key"`
	Value string `json:"value"`
}

type StateDiffGoerli struct {
	DeployedContracts []struct {
		Address      string `json:"address"`
		ContractHash string `json:"class_hash"`
	} `json:"deployed_contracts"`
	StorageDiffs map[string][]KV `json:"storage_diffs"`
}

// StateUpdateResponseGoerli represents the response of a StarkNet state
// update.
type StateUpdateResponseGoerli struct {
	BlockHash string          `json:"block_hash"`
	NewRoot   string          `json:"new_root"`
	OldRoot   string          `json:"old_root"`
	StateDiff StateDiffGoerli `json:"state_diff"`
}

type DeployedContract struct {
	Address      string `json:"address"`
	ContractHash string `json:"contract_hash"`
}

type StateDiff struct {
	DeployedContracts []DeployedContract `json:"deployed_contracts"`
	StorageDiffs      map[string][]KV    `json:"storage_diffs"`
}

// StateUpdateResponse represents the response of a StarkNet state
// update.
type StateUpdateResponse struct {
	BlockHash string    `json:"block_hash"`
	NewRoot   string    `json:"new_root"`
	OldRoot   string    `json:"old_root"`
	StateDiff StateDiff `json:"state_diff"`
}<|MERGE_RESOLUTION|>--- conflicted
+++ resolved
@@ -123,8 +123,8 @@
 // L2ToL1Message Represents a StarkNet L2-to-L1 message.
 type L2ToL1Message struct {
 	FromAddress string   `json:"from_address"`
-	ToAddress   string   `json:"to_address,omitemtpy"`
-	Payload     []string `json:"payload,omitemtpy"`
+	ToAddress   string   `json:"to_address,omitempty"`
+	Payload     []string `json:"payload,omitempty"`
 }
 
 // Event Represents a StarkNet event; contains all the fields that will
@@ -170,12 +170,8 @@
 	GasPrice            string                 `json:"gas_price"`
 	SequencerAddress    string                 `json:"sequencer_address"`
 	StateRoot           string                 `json:"state_root"`
-<<<<<<< HEAD
 	Status              string                 `json:"status"`
-=======
 	OldStateRoot        string                 `json:"old_state_root"`
-	Status              rpc.BlockStatus        `json:"status"`
->>>>>>> abc36778
 	Transactions        []TxnSpecificInfo      `json:"transactions"`
 	Timestamp           int64                  `json:"timestamp"`
 	TransactionReceipts []TransactionExecution `json:"transaction_receipts"`
