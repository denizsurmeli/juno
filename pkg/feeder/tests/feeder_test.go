--- conflicted
+++ resolved
@@ -120,7 +120,6 @@
 func TestGetCode(t *testing.T) {
 	a := feeder.CodeInfo{}
 	body, err := StructFaker(a)
-<<<<<<< HEAD
 	if err != nil {
 		t.Fatal()
 	}
@@ -130,54 +129,6 @@
 		t.Fatal()
 	}
 	assert.Equal(t, &a, getCode, "GetCode response don't match")
-}
-
-func TestGetFullContract(t *testing.T) {
-	body := "[\"hash\"]\n"
-	httpClient.DoReturns(generateResponse(body), nil)
-	var cOrig []interface{}
-	err := json.Unmarshal([]byte(body), &cOrig)
-	if err != nil {
-		t.Fatal()
-	}
-	getFullContract, err := client.GetFullContract("hash", "hash", "")
-	if err != nil {
-		t.Fatal()
-	}
-	assert.Equal(t, &cOrig, getFullContract, "GetFullContract response don't match")
-}
-
-func TestGetStorageAt(t *testing.T) {
-	a := feeder.StorageInfo{}
-	body, err := StructFaker(a)
-	if err != nil {
-		t.Fatal()
-	}
-	httpClient.DoReturns(generateResponse(body), nil)
-	getStorage, err := client.GetStorageAt("hash", "key", "hash", "")
-	if err != nil {
-		t.Fatal()
-	}
-	assert.Equal(t, &a, getStorage, "GetStorageAt response don't match")
-}
-
-func TestGetTransactionStatus(t *testing.T) {
-	body := "[\"TxnOk\"]\n"
-=======
-	if err != nil {
-		t.Fatal()
-	}
->>>>>>> a19d1f9a
-	httpClient.DoReturns(generateResponse(body), nil)
-	getCode, err := client.GetCode("hash", "", "latest")
-	if err != nil {
-		t.Fatal()
-	}
-<<<<<<< HEAD
-	assert.Equal(t, &cOrig, getTransactionStatus, "GetTransactionStatus response don't match")
-=======
-	assert.Equal(t, &a, getCode, "GetCode response don't match")
->>>>>>> a19d1f9a
 }
 
 func TestGetTransaction(t *testing.T) {
