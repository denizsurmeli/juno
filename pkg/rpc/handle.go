package rpc

import (
	"bytes"
	"context"
	"errors"
	"fmt"
	"io"
	"net/http"
	"reflect"
	"runtime"
	"strings"

	"github.com/NethermindEth/juno/internal/log"
	"github.com/goccy/go-json"
	"github.com/iancoleman/strcase"
)

var (
	contextType      = reflect.TypeOf((*context.Context)(nil)).Elem()
	errorType        = reflect.TypeOf((*error)(nil)).Elem()
	errorTooManyArgs = errors.New("too many arguments")
)

// Handler links a method of JSON-RPC request.
type Handler interface {
	ServeJSONRPC(
		c context.Context, params *json.RawMessage,
	) (result any, err *Error)
}

// HandlerFunc type is an adapter that allows the use of Go functions as
// JSON-RPC handlers. If f is such a function with the appropriate
// signature, HandlerFunc(f) is a JSON-RPC.Handler that calls f.
type HandlerFunc func(
	c context.Context, params *json.RawMessage,
) (result any, err *Error)

// ServeJSONRPC calls a function f(w, r).
func (f HandlerFunc) ServeJSONRPC(
	c context.Context, params *json.RawMessage,
) (result any, err *Error) {
	// notest
	return f(c, params)
}

// ServeHTTP provides basic JSON-RPC handling.
func (h *HandlerJsonRpc) ServeHTTP(w http.ResponseWriter, r *http.Request) {
	rs, batch, err := ParseRequest(r)
	if err != nil {
		err := SendResponse(w, []*Response{{Version: Version, Error: err}}, false)
		if err != nil {
			// notest
			log.Default.With("Error", err).Info("Failed to encode error object.")
			w.WriteHeader(http.StatusInternalServerError)
		}
		return
	}

	res := make([]*Response, len(rs))
	for i, req := range rs {
		res[i] = h.InvokeMethod(r.Context(), req)
	}

	if err := SendResponse(w, res, batch); err != nil {
		// notest
		log.Default.With("Error", err).Info("Failed to encode result object.")
		w.WriteHeader(http.StatusInternalServerError)
	}
}

// isErrorType checks whether t implements the error interface.
func isErrorType(t reflect.Type) bool {
	for t.Kind() == reflect.Ptr {
		// notest
		t = t.Elem()
	}
	return t.Implements(errorType)
}

// checkReturn verifies the return types. The function must return at
// most one error and/or one other non-error value.
func checkReturn(fnType reflect.Type) int {
	// Create a representation for each type of the Outputs of the
	// function.
	outs := make([]reflect.Type, fnType.NumOut())
	for i := 0; i < fnType.NumOut(); i++ {
		outs[i] = fnType.Out(i)
	}
	if len(outs) > 2 {
		// notest
		return -1
	}
	// If an error is returned, it must be the last returned value.
	switch {
	case len(outs) == 1 && isErrorType(outs[0]):
		// notest
		return 1
	case len(outs) == 2:
		if isErrorType(outs[0]) || !isErrorType(outs[1]) {
			// notest
			return -1
		}
		return 1
	}
	// notest
	return 0
}

// makeArgTypes composes the argTypes list.
func makeArgTypes(fn, receiver reflect.Value) ([]reflect.Type, bool) {
	funcType := fn.Type()
	hasContext := false

	// Skip receiver and context.Context parameter (if present).
	firstArg := 0
	if receiver.IsValid() {
		firstArg++
	}
	if funcType.NumIn() > firstArg && funcType.In(firstArg) == contextType {
		hasContext = true
		firstArg++
	}
	// Add all remaining parameters.
	argTypes := make([]reflect.Type, funcType.NumIn()-firstArg)
	for i := firstArg; i < funcType.NumIn(); i++ {
		argTypes[i-firstArg] = funcType.In(i)
	}
	return argTypes, hasContext
}

// parseArgs tries to parse the given arguments into an array of values
// with the given types or the corresponding type. It returns the parsed
// values or an error otherwise. Missing optional arguments are returned
// as reflect.Zero values.
func parseArgs(
	rawMessage json.RawMessage, types []reflect.Type,
) ([]reflect.Value, error) {
	decoder := json.NewDecoder(bytes.NewReader(rawMessage))
	var args []reflect.Value
	token, err := decoder.Token()
	switch {
	// notest
	case err == io.EOF || token == nil && err == nil:
		// "params" is optional and may be empty. Also allow "params":null
		// even though it's not in the spec because our own client used to
		// send it.
	case err != nil:
		return nil, err
	case token == json.Delim('['):
		// Read argument array.
		if args, err = parseArgSlice(decoder, types); err != nil {
			return nil, err
		}
	default:
		// notest
		return nil, errors.New("non-array or struct arguments")
	}
	// Set any missing arguments to nil.
	for i := len(args); i < len(types); i++ {
		// notest
		if types[i].Kind() != reflect.Ptr {
			return nil, fmt.Errorf("missing value for required argument %d", i)
		}
		args = append(args, reflect.Zero(types[i]))
	}
	return args, nil
}

// parseArgSlice iterate overs each types and tries to parse the given
// arguments to an array of values.
func parseArgSlice(
	decoder *json.Decoder, types []reflect.Type,
) ([]reflect.Value, error) {
	decoder.UseNumber()

	args := make([]reflect.Value, 0, len(types))
	for i := 0; decoder.More(); i++ {
		if i >= len(types) {
			err := errorTooManyArgs
			log.Default.With("Error", err, "Requires at most ", len(types))
			return args, err
		}
		val := reflect.New(types[i])
		if err := decoder.Decode(val.Interface()); err != nil {
			//if val.Elem().Kind() == reflect.Int64 && errType.Value == "number" {
			//	var msgUser msgUserIntVal
			//	err = json.Unmarshal(payload, &msgUser)
			//	if nil == err {
			//		msgUser.User.StrValue = strconv.Itoa(msgUser.StrValue)
			//		user = *msgUser.User
			//	}
			//}
			return args, fmt.Errorf("invalid argument %d: %v", i, err)
		}
		if val.IsNil() && types[i].Kind() != reflect.Ptr {
			// notest
			return args, fmt.Errorf("missing value for required argument %d", i)
		}
		log.Default.With("Kind", val.Elem().Kind()).Info("Checking kind.")
		if val.Elem().Kind() == reflect.Struct {
			fields := val.Elem()
			log.Default.With("Number of fields", fields.NumField()).Debug("Parsing parameters.")
			for i := 0; i < fields.NumField(); i++ {
				t := fields.Type().Name()
				tag := fields.Type().Field(i).Tag.Get("required")
				log.Default.With("Type", t, "Tag", tag).Debug("Parsing parameter.")
				if strings.Contains(tag, "true") && fields.Field(i).IsZero() {
					// notest
					return args, errors.New("missing required field")
				}
			}
		}
		args = append(args, val.Elem())
	}
	// Read end of arguments array.
	_, err := decoder.Token()
	return args, err
}

// callFunc invokes the function called.
func callFunc(
	ctx context.Context,
	method string,
	args []reflect.Value,
	fn,
	receiver reflect.Value,
	hasContext bool,
	errResponsePosition int,
) (res any, errRes error) {
	log.Default.With("Method", method).Info("Calling RPC function.")
	// Create the argument slice.
	fullArgs := make([]reflect.Value, 0, 2+len(args))
	if receiver.IsValid() {
		fullArgs = append(fullArgs, receiver)
	}
	if hasContext {
		fullArgs = append(fullArgs, reflect.ValueOf(ctx))
	}
	fullArgs = append(fullArgs, args...)

	// Catch panic while running the callback.
	defer func() {
		// notest
		err := recover()
		val := reflect.ValueOf(err)
		if val.IsValid() && !val.IsNil() {
			const size = 64 << 10
			buf := make([]byte, size)
			buf = buf[:runtime.Stack(buf, false)]
			log.Default.With(
				"Method", method,
				"Error", fmt.Sprintf("%v\n%s", err, buf),
				"Arguments", args,
				"Has Context", hasContext,
				"Error Response Position", errResponsePosition,
			).Error("RPC method crashed.")
			errRes = errors.New("method handler crashed")
		}
	}()
	// Run the function.
	results := fn.Call(fullArgs)
	if len(results) == 0 {
		// notest
		return nil, nil
	}
	if errResponsePosition >= 0 && !results[errResponsePosition].IsNil() {
		// notest
		// Method has returned non-nil error value.
		err := results[errResponsePosition].Interface().(error)
		return reflect.Value{}, err
	}
	return results[0].Interface(), nil
}

// InvokeMethod invokes JSON-RPC method.
func (h *HandlerJsonRpc) InvokeMethod(
	c context.Context, r *Request,
) *Response {
	res := NewResponse(r)
	structToCall := reflect.ValueOf(h.StructRpc)

	// Check that the struct contains the method called
	fn, ok := structToCall.Type().MethodByName(strcase.ToCamel(r.Method))
	if !ok {
		// notest
		log.Default.With("Method", r.Method).Error("Method does not exist.")
		res.Result = nil
		res.Error = ErrMethodNotFound()
		return res
	}

	// Get all the types of the arguments of the function that is going to
	// be called.
	argTypes, hasContext := makeArgTypes(fn.Func, structToCall)
	var args []reflect.Value
	var err error
	if r.Params != nil {
		// Parse all the params received in the request and cast it to the
		// types of the function that is going to be called.
		args, err = parseArgs(*r.Params, argTypes)
		if err != nil {
			if err == errorTooManyArgs {
				log.Default.Info("Searching for overload...")
				structToCall = reflect.ValueOf(h.StructRpc)

				// Check that the struct contains the method called.
				fn, ok = structToCall.Type().MethodByName(
					strcase.ToCamel(r.Method) + "Opt")
				if !ok {
					// notest
					log.Default.With(
						"Method", r.Method,
						"Params", r.Params,
						"Error", err,
					).Error("Invalid params.")
					res.Result = nil
					res.Error = ErrInvalidParams()
					return res
				}
				argTypes, hasContext = makeArgTypes(fn.Func, structToCall)

				args, err = parseArgs(*r.Params, argTypes)
				if err != nil {
					// notest
					log.Default.With(
						"Method", r.Method,
						"Params", r.Params,
						"Error", err,
					).Error("Invalid params")
					res.Result = nil
					res.Error = ErrInvalidParams()
					return res
				}
				log.Default.Info("Contains optional params, calling Overhead...")
			} else {
				// notest
				log.Default.With(
					"Method", r.Method,
					"Params", r.Params,
					"Error", err,
				).Error("Invalid params.")
				res.Result = nil
				res.Error = ErrInvalidParams()
				return res
			}
		}
	}
	// Check the return of the function and get the error position
	// (Methods should always return and report an error).
	errPos := checkReturn(fn.Type)
	// Call the function
<<<<<<< HEAD
	resFromCall, err := callFunc(
		c, r.Method, args, fn.Func, structToCall, hasContext, errPos)
	if err != nil {
=======
	if resFromCall, err := callFunc(c, r.Method, args, fn.Func, structToCall, hasContext, errPos); err != nil {
		log.Default.With("Method", r.Method).Info("Request returned error.")
>>>>>>> 7516abe6
		res.Error = &Error{Message: err.Error()}
		res.Result = nil
	} else {
		log.Default.With("Method", r.Method).Info("Request successful.")
		res.Error = nil
		res.Result = resFromCall
	}
	return res
}<|MERGE_RESOLUTION|>--- conflicted
+++ resolved
@@ -350,14 +350,8 @@
 	// (Methods should always return and report an error).
 	errPos := checkReturn(fn.Type)
 	// Call the function
-<<<<<<< HEAD
-	resFromCall, err := callFunc(
-		c, r.Method, args, fn.Func, structToCall, hasContext, errPos)
-	if err != nil {
-=======
 	if resFromCall, err := callFunc(c, r.Method, args, fn.Func, structToCall, hasContext, errPos); err != nil {
 		log.Default.With("Method", r.Method).Info("Request returned error.")
->>>>>>> 7516abe6
 		res.Error = &Error{Message: err.Error()}
 		res.Result = nil
 	} else {
