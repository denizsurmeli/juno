--- conflicted
+++ resolved
@@ -12,8 +12,8 @@
 	"github.com/NethermindEth/juno/pkg/feeder"
 	"github.com/NethermindEth/juno/pkg/starknet/abi"
 	starknetTypes "github.com/NethermindEth/juno/pkg/starknet/types"
+	ethAbi "github.com/ethereum/go-ethereum/accounts/abi"
 	"github.com/ethereum/go-ethereum"
-	ethAbi "github.com/ethereum/go-ethereum/accounts/abi"
 	"github.com/ethereum/go-ethereum/common"
 	"github.com/ethereum/go-ethereum/core/types"
 	"github.com/ethereum/go-ethereum/crypto"
@@ -22,11 +22,6 @@
 	"strconv"
 	"time"
 )
-
-// We create this interface so we can mock the ethclient struct from go-ethereum
-type l1Client interface {
-	TransactionByHash(ctx context.Context, hash common.Hash) (tx *types.Transaction, isPending bool, err error)
-}
 
 // Synchronizer represents the base struct for Starknet Synchronization
 type Synchronizer struct {
@@ -290,7 +285,6 @@
 	// If already exist the information related to the fact,
 	// fetch and parse the memory pages
 	pages := s.processPagesHashes(
-		s.ethereumClient,
 		pagesHashes.(starknetTypes.PagesHash).Bytes, 
 		pageRegistryContract,
 	)
@@ -299,7 +293,7 @@
 	// Update state
 	s.updateAndCommitState(stateDiff, fact.StateRoot, fact.SequenceNumber)
 	bNumber, _ := strconv.Atoi(fact.SequenceNumber)
-	err = updateLatestBlockQueried(s.database, int64(bNumber))
+	err = updateNumericValueFromDB(s.database, starknetTypes.LatestBlockSynced, int64(bNumber))
 	if err != nil {
 		log.Default.With("Error", err).Info("Couldn't save latest block queried")
 	}
@@ -480,7 +474,7 @@
 	return stateCommitment, nil
 }
 
-func (s *Synchronizer) processPagesHashes(ethereumClient l1Client, pagesHashes [][32]byte, memoryContract ethAbi.ABI) ([][]*big.Int) {
+func (s *Synchronizer) processPagesHashes(pagesHashes [][32]byte, memoryContract ethAbi.ABI) ([][]*big.Int) {
 	pages := make([][]*big.Int, 0)
 	for _, v := range pagesHashes {
 		// Get transactionsHash based on the memory page
@@ -490,7 +484,7 @@
 			return nil
 		}
 		log.Default.With("Hash", hash.Hex()).Info("Getting transaction...")
-		txn, _, err := ethereumClient.TransactionByHash(context.Background(), transactionHash.(starknetTypes.TransactionHash).Hash)
+		txn, _, err := s.ethereumClient.TransactionByHash(context.Background(), transactionHash.(starknetTypes.TransactionHash).Hash)
 		if err != nil {
 			log.Default.With("Error", err, "Transaction Hash", v).
 				Error("Couldn't retrieve transactions")
@@ -509,38 +503,8 @@
 			log.Default.With("Error", err).Info("Couldn't unpack into map")
 			return nil
 		}
-<<<<<<< HEAD
 		// Append calldata to pages
 		pages = append(pages, inputs["values"].([]*big.Int))
-=======
-		t := inputs["values"]
-		// Get the inputs of the transaction from Layer 1
-		// Append to the memory pages
-		pages = append(pages, t.([]*big.Int))
-	}
-	// pages should contain all txn information
-	state := parsePages(pages)
-
-	txn := s.transactioner.Begin()
-	hashService := services.GetContractHashService()
-	if hashService == nil {
-		log.Default.Panic("Contract hash service is unavailable")
-	}
-	_, err = updateState(txn, services.GetContractHashService(), *state, stateRoot, blockNumber)
-	if err != nil {
-		log.Default.With("Error", err).Panic("Couldn't update state")
-	} else {
-		err := txn.Commit()
-		if err != nil {
-			log.Default.Panic("Couldn't commit to the database")
-		}
-	}
-	log.Default.With("Block Number", blockNumber).Info("State updated")
-	bNumber, _ := strconv.Atoi(blockNumber)
-	err = updateNumericValueFromDB(s.database, starknetTypes.LatestBlockSynced, int64(bNumber))
-	if err != nil {
-		log.Default.With("Error", err).Info("Couldn't save latest block queried")
->>>>>>> c29872db
 	}
 	return pages
 }
