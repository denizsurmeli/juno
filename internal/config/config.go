--- conflicted
+++ resolved
@@ -33,16 +33,10 @@
 
 // Config represents the juno configuration.
 type Config struct {
-<<<<<<< HEAD
-	Rpc      rpcConfig      `yaml:"rpc" mapstructure:"rpc"`
 	DbPath   string         `yaml:"db_path" mapstructure:"db_path"`
 	Ethereum ethereumConfig `yaml:"ethereum" mapstructure:"ethereum"`
 	Starknet starknetConfig `yaml:"starknet" mapstructure:"starknet"`
-=======
-	RPC     rpcConfig `yaml:"rpc" mapstructure:"rpc"`
-	DbPath  string    `yaml:"db_path" mapstructure:"db_path"`
-	Network string    `yaml:"starknet_network" mapstructure:"starknet_network"`
->>>>>>> e53f296a
+	RPC      rpcConfig      `yaml:"rpc" mapstructure:"rpc"`
 }
 
 var (
@@ -64,11 +58,9 @@
 // Runtime is the runtime configuration of the application.
 var Runtime *Config
 
-<<<<<<< HEAD
 const goerliStarknetGateway = "http://alpha4.starknet.io"
-=======
+
 const goerli = "http://alpha4.starknet.io"
->>>>>>> e53f296a
 
 func init() {
 	// Set user config directory.
@@ -105,16 +97,10 @@
 		errpkg.CheckFatal(err, "Failed to create Config directory.")
 	}
 	data, err := yaml.Marshal(&Config{
-<<<<<<< HEAD
-		Rpc:      rpcConfig{Enabled: false, Port: 8080},
-		DbPath:   Dir,
 		Ethereum: ethereumConfig{Enabled: false},
 		Starknet: starknetConfig{Enabled: false},
-=======
-		RPC:     rpcConfig{Enabled: false, Port: 8080},
-		DbPath:  Dir,
-		Network: goerli,
->>>>>>> e53f296a
+		RPC:      rpcConfig{Enabled: false, Port: 8080},
+		DbPath:   Dir,
 	})
 	errpkg.CheckFatal(err, "Failed to marshal Config instance to byte data.")
 	err = os.WriteFile(f, data, 0644)
