--- conflicted
+++ resolved
@@ -124,14 +124,9 @@
 		errpkg.CheckFatal(err, "Failed to create Config directory.")
 	}
 	data, err := yaml.Marshal(&Config{
-<<<<<<< HEAD
 		Ethereum: ethereumConfig{Node: ""},
 		RPC:      rpcConfig{Enabled: true, Port: 8080},
-=======
-		Ethereum: ethereumConfig{Node: "your_node_here"},
-		RPC:      rpcConfig{Enabled: false, Port: 8080},
 		Metrics:  metricsConfig{Enabled: true, Port: 2048},
->>>>>>> 06c054d2
 		DbPath:   DataDir,
 		REST:     restConfig{Enabled: true, Port: 8100, Prefix: "/feeder_gateway"},
 		Starknet: starknetConfig{Enabled: true, ApiSync: true, FeederGateway: "https://alpha-mainnet.starknet.io",
