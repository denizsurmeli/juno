--- conflicted
+++ resolved
@@ -124,13 +124,8 @@
 		errpkg.CheckFatal(err, "Failed to create Config directory.")
 	}
 	data, err := yaml.Marshal(&Config{
-<<<<<<< HEAD
-		Ethereum: ethereumConfig{Node: "your_node_here"},
-		RPC:      rpcConfig{Enabled: false, Port: 8080},
-=======
 		Ethereum: ethereumConfig{Node: ""},
 		RPC:      rpcConfig{Enabled: true, Port: 8080},
->>>>>>> d88ff203
 		Metrics:  metricsConfig{Enabled: true, Port: 2048},
 		DbPath:   DataDir,
 		REST:     restConfig{Enabled: true, Port: 8100, Prefix: "/feeder_gateway"},
