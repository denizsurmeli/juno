--- conflicted
+++ resolved
@@ -19,21 +19,18 @@
 	Port    int  `yaml:"port" mapstructure:"port"`
 }
 
-<<<<<<< HEAD
 // ethereumConfig represents the juno Ethereum configuration.
 type ethereumConfig struct {
 	Node string `yaml:"node" mapstructure:"node"`
 }
 
-// starknetConfig represents the juno StarkNet configuration.
-=======
 // restConfig represents the juno REST configuration.
 type restConfig struct {
 	Enabled bool `yaml:"enabled" mapstructure:"enabled"`
 	Port    int  `yaml:"port" mapstructure:"port"`
 }
 
->>>>>>> e58959d5
+// starknetConfig represents the juno StarkNet configuration.
 type starknetConfig struct {
 	Enabled       bool   `yaml:"enabled" mapstructure:"enabled"`
 	FeederGateway string `yaml:"feeder_gateway" mapstructure:"feeder_gateway"`
@@ -42,18 +39,12 @@
 
 // Config represents the juno configuration.
 type Config struct {
-<<<<<<< HEAD
-	DbPath   string         `yaml:"db_path" mapstructure:"db_path"`
 	Ethereum ethereumConfig `yaml:"ethereum" mapstructure:"ethereum"`
-	Starknet starknetConfig `yaml:"starknet" mapstructure:"starknet"`
-	RPC      rpcConfig      `yaml:"rpc" mapstructure:"rpc"`
-=======
 	RPC      rpcConfig      `yaml:"rpc" mapstructure:"rpc"`
 	REST     restConfig     `yaml:"rest" mapstructure:"rest"`
 	DbPath   string         `yaml:"db_path" mapstructure:"db_path"`
 	Network  string         `yaml:"starknet_network" mapstructure:"starknet_network"`
 	Starknet starknetConfig `yaml:"starknet" mapstructure:"starknet"`
->>>>>>> e58959d5
 }
 
 var (
@@ -114,18 +105,12 @@
 		errpkg.CheckFatal(err, "Failed to create Config directory.")
 	}
 	data, err := yaml.Marshal(&Config{
-<<<<<<< HEAD
 		Ethereum: ethereumConfig{Node: "your_node_here"},
-		Starknet: starknetConfig{Enabled: true, ApiSync: true, FeederGateway: ""},
-		RPC:      rpcConfig{Enabled: false, Port: 8080},
-		DbPath:   Dir,
-=======
 		RPC:      rpcConfig{Enabled: false, Port: 8080},
 		REST:     restConfig{Enabled: false, Port: 8100},
 		DbPath:   Dir,
 		Network:  goerli,
 		Starknet: starknetConfig{Enabled: true, ApiSync: true, FeederGateway: "https://alpha-mainnet.starknet.io"},
->>>>>>> e58959d5
 	})
 	errpkg.CheckFatal(err, "Failed to marshal Config instance to byte data.")
 	err = os.WriteFile(f, data, 0o644)
