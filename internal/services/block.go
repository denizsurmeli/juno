package services

import (
	"context"
	"path/filepath"

	"github.com/NethermindEth/juno/internal/config"
	"github.com/NethermindEth/juno/internal/db"
	"github.com/NethermindEth/juno/internal/db/block"
	"github.com/NethermindEth/juno/internal/log"
<<<<<<< HEAD
	"github.com/ethereum/go-ethereum/common"
=======
	"github.com/NethermindEth/juno/pkg/types"
>>>>>>> b1416c97
)

// BlockService is a service to manage the block database. Before
// using the service, it must be configured with the Setup method;
// otherwise, the value will be the default. To stop the service, call the
// Close method.
var BlockService blockService

type blockService struct {
	service
	manager *block.Manager
}

// Setup is used to configure the service before it's started. The database
// param is the database where the transactions will be stored.
func (s *blockService) Setup(database db.Databaser) {
	if s.service.Running() {
		// notest
		s.logger.Panic("trying to Setup with service running")
	}
	s.manager = block.NewManager(database)
}

// Run starts the service. If the Setup method is not called before, the default
// values are used.
func (s *blockService) Run() error {
	if s.logger == nil {
		s.logger = log.Default.Named("Block Service")
	}

	if err := s.service.Run(); err != nil {
		// notest
		return err
	}

	s.setDefaults()
	return nil
}

func (s *blockService) setDefaults() {
	if s.manager == nil {
		// notest
<<<<<<< HEAD
		database := db.NewKeyValueDb(filepath.Join(config.Runtime.DbPath, "block"), 0)
=======
		database := db.NewKeyValueDb(config.Dir+"/block", 0)
>>>>>>> b1416c97
		s.manager = block.NewManager(database)
	}
}

// Close stops the service, waiting to end the current operations, and closes
// the database manager.
func (s *blockService) Close(ctx context.Context) {
	s.service.Close(ctx)
	s.manager.Close()
}

// GetBlockByHash searches for the block associated with the given block hash.
// If the block does not exist on the database, then returns nil.
func (s *blockService) GetBlockByHash(blockHash types.BlockHash) *types.Block {
	s.AddProcess()
	defer s.DoneProcess()

	s.logger.
		With("blockHash", blockHash).
		Debug("GetBlockByHash")

	return s.manager.GetBlockByHash(blockHash)
}

// GetBlockByNumber searches for the block associated with the given block
// number. If the block does not exist on the database, then returns nil.
func (s *blockService) GetBlockByNumber(blockNumber uint64) *types.Block {
	s.AddProcess()
	defer s.DoneProcess()

	s.logger.
		With("blockNumber", blockNumber).
		Debug("GetBlockByNumber")

	return s.manager.GetBlockByNumber(blockNumber)
}

// StoreBlock stores the given block into the database. The key used to map the
// block it's the hash of the block. If the database already has a block with
// the same key, then the value is overwritten.
func (s *blockService) StoreBlock(blockHash types.BlockHash, block *types.Block) {
	s.AddProcess()
	defer s.DoneProcess()

	s.logger.
		With("blockHash", common.Bytes2Hex(blockHash)).
		Debug("StoreBlock")

	s.manager.PutBlock(blockHash, block)
}<|MERGE_RESOLUTION|>--- conflicted
+++ resolved
@@ -8,11 +8,8 @@
 	"github.com/NethermindEth/juno/internal/db"
 	"github.com/NethermindEth/juno/internal/db/block"
 	"github.com/NethermindEth/juno/internal/log"
-<<<<<<< HEAD
 	"github.com/ethereum/go-ethereum/common"
-=======
 	"github.com/NethermindEth/juno/pkg/types"
->>>>>>> b1416c97
 )
 
 // BlockService is a service to manage the block database. Before
@@ -55,11 +52,7 @@
 func (s *blockService) setDefaults() {
 	if s.manager == nil {
 		// notest
-<<<<<<< HEAD
-		database := db.NewKeyValueDb(filepath.Join(config.Runtime.DbPath, "block"), 0)
-=======
 		database := db.NewKeyValueDb(config.Dir+"/block", 0)
->>>>>>> b1416c97
 		s.manager = block.NewManager(database)
 	}
 }
