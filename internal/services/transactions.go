package services

import (
	"context"
	"path/filepath"

	"github.com/NethermindEth/juno/pkg/types"

	"github.com/NethermindEth/juno/internal/config"
	"github.com/NethermindEth/juno/internal/db"
	"github.com/NethermindEth/juno/internal/db/transaction"
	"github.com/NethermindEth/juno/internal/log"
	"github.com/ethereum/go-ethereum/common"
)

// TransactionService is a service to manage the transaction database. Before
// using the service, it must be configured with the Setup method;
// otherwise, the value will be the default. To stop the service, call the
// Close method.
var TransactionService transactionService

type transactionService struct {
	service
	manager *transaction.Manager
}

// Setup is used to configure the service before it's started. The database
// param is the database where the transactions will be stored.
func (s *transactionService) Setup(database db.Databaser) {
	if s.service.Running() {
		// notest
		s.logger.Panic("trying to Setup with service running")
	}
	s.manager = transaction.NewManager(database)
}

// Run starts the service. If the Setup method is not called before, the default
// values are used.
func (s *transactionService) Run() error {
	if s.logger == nil {
		s.logger = log.Default.Named("Transaction Service")
	}

	if err := s.service.Run(); err != nil {
		// notest
		return err
	}

	s.setDefaults()
	return nil
}

func (s *transactionService) setDefaults() {
	if s.manager == nil {
		// notest
<<<<<<< HEAD
		database := db.NewKeyValueDb(filepath.Join(config.Runtime.DbPath, "transaction"), 0)
=======
		database := db.NewKeyValueDb(config.Dir+"/transaction", 0)
>>>>>>> b1416c97
		s.manager = transaction.NewManager(database)
	}
}

// Close stops the service, waiting to end the current operations, and closes
// the database manager.
func (s *transactionService) Close(ctx context.Context) {
	s.service.Close(ctx)
	s.manager.Close()
}

// GetTransaction searches for the transaction associated with the given
// transaction hash. If the transaction does not exist on the database, then
// returns nil.
func (s *transactionService) GetTransaction(txHash types.TransactionHash) types.IsTransaction {
	s.AddProcess()
	defer s.DoneProcess()

	s.logger.
		With("txHash", txHash).
		Debug("GetTransaction")

	return s.manager.GetTransaction(txHash)
}

// StoreTransaction stores the given transaction into the database. The key used
// to map the transaction it's the hash of the transaction. If the database
// already has a transaction with the same key, then the value is overwritten.
func (s *transactionService) StoreTransaction(txHash types.TransactionHash, tx types.IsTransaction) {
	s.AddProcess()
	defer s.DoneProcess()

	s.logger.
		With("txHash", common.Bytes2Hex(txHash)).
		Debug("StoreTransaction")

	s.manager.PutTransaction(txHash, tx)
}

// GetReceipt searches for the transaction receipt associated with the given
// transaction hash. If the transaction does not exist on the database, then
// returns nil.
func (s *transactionService) GetReceipt(txHash types.TransactionHash) *types.TransactionReceipt {
	s.AddProcess()
	defer s.DoneProcess()

	s.logger.With("txHash", txHash).Debug("GetReceipt")

	return s.manager.GetReceipt(txHash)
}

// StoreReceipt stores the given transaction receipt into the database. If the
// database already has a receipt with the same key, the value is overwritten.
func (s *transactionService) StoreReceipt(txHash types.TransactionHash, receipt *types.TransactionReceipt) {
	s.AddProcess()
	defer s.DoneProcess()

	s.logger.With("txHash", txHash).Debug("StoreReceipt")

	s.manager.PutReceipt(txHash, receipt)
}<|MERGE_RESOLUTION|>--- conflicted
+++ resolved
@@ -53,11 +53,7 @@
 func (s *transactionService) setDefaults() {
 	if s.manager == nil {
 		// notest
-<<<<<<< HEAD
-		database := db.NewKeyValueDb(filepath.Join(config.Runtime.DbPath, "transaction"), 0)
-=======
 		database := db.NewKeyValueDb(config.Dir+"/transaction", 0)
->>>>>>> b1416c97
 		s.manager = transaction.NewManager(database)
 	}
 }
