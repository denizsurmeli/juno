package cli

// notest
import (
	_ "embed"
	"fmt"
	"os"
	"os/signal"
	"path/filepath"
	"strconv"
	"syscall"

	"github.com/ethereum/go-ethereum/ethclient"

	"github.com/NethermindEth/juno/internal/config"
	"github.com/NethermindEth/juno/internal/db"
	"github.com/NethermindEth/juno/internal/errpkg"
	"github.com/NethermindEth/juno/internal/log"
	metric "github.com/NethermindEth/juno/internal/metrics/prometheus"
	"github.com/NethermindEth/juno/internal/process"
	"github.com/NethermindEth/juno/internal/services"
	"github.com/NethermindEth/juno/pkg/feeder"
	"github.com/NethermindEth/juno/pkg/rest"
	"github.com/NethermindEth/juno/pkg/rpc"
	"github.com/NethermindEth/juno/pkg/starknet"
	"github.com/spf13/cobra"
	"github.com/spf13/viper"
)

// Cobra configuration.
var (
	// cfgFile is the path of the juno configuration file.
	cfgFile string
	// dataDir is the path of the directory to read and save user-specific
	// application data
	dataDir string
	// longMsg is the long message shown in the "juno --help" output.
	//go:embed long.txt
	longMsg string

	processHandler *process.Handler
	// rootCmd is the root command of the application.
	rootCmd = &cobra.Command{
		Use:   "juno [options]",
		Short: "Starknet client implementation in Go.",
		Run: func(_ *cobra.Command, _ []string) {
			processHandler = process.NewHandler()

			// Handle signal interrupts and exits.
			sig := make(chan os.Signal, 1)
			signal.Notify(sig, os.Interrupt, syscall.SIGTERM)
			go func(sig chan os.Signal) {
				<-sig
				log.Default.Info("Trying to close...")
				cleanup()
				os.Exit(0)
			}(sig)

			feederGatewayClient := feeder.NewClient(config.Runtime.Starknet.FeederGateway, "/feeder_gateway", nil)
			// Subscribe the RPC client to the main loop if it is enabled in
			// the config.
			if config.Runtime.RPC.Enabled {
				s := rpc.NewServer(":"+strconv.Itoa(config.Runtime.RPC.Port), feederGatewayClient)
				processHandler.Add("RPC", s.ListenAndServe, s.Close)
			}

			if config.Runtime.Metrics.Enabled {
				s := metric.SetupMetric(":" + strconv.Itoa(config.Runtime.Metrics.Port))
				processHandler.Add("Metrics", s.ListenAndServe, s.Close)
			}

<<<<<<< HEAD
=======
			if err := db.InitializeDatabaseEnv(config.Runtime.DbPath, 10, 0); err != nil {
				log.Default.With("Error", err).Fatal("Error starting the database environment")
			}

>>>>>>> d88ff203
			// Initialize ABI Service
			processHandler.Add("ABI Service", services.AbiService.Run, services.AbiService.Close)

			// Initialize State storage service
			processHandler.Add("State Storage Service", services.StateService.Run, services.StateService.Close)

			// Initialize Transactions Storage Service
			processHandler.Add("Transactions Storage Service", services.TransactionService.Run, services.TransactionService.Close)

			// Initialize Block Storage Service
			processHandler.Add("Block Storage Service", services.BlockService.Run, services.BlockService.Close)

			// Initialize Contract Hash storage service
			processHandler.Add("Contract Hash Storage Service", services.ContractHashService.Run, services.ContractHashService.Close)

			// Subscribe the Starknet Synchronizer to the main loop if it is enabled in
			// the config.
			if config.Runtime.Starknet.Enabled {
				var ethereumClient *ethclient.Client
				if !config.Runtime.Starknet.ApiSync {
					var err error
					ethereumClient, err = ethclient.Dial(config.Runtime.Ethereum.Node)
					if err != nil {
						log.Default.With("Error", err).Fatal("Unable to connect to Ethereum Client")
					}
				}
				// Synchronizer for Starknet State
				synchronizerDb, err := db.GetDatabase("SYNCHRONIZER")
				if err != nil {
					log.Default.With("Error", err).Fatal("Error starting the SYNCHRONIZER database")
				}
				stateSynchronizer := starknet.NewSynchronizer(synchronizerDb, ethereumClient, feederGatewayClient)
				processHandler.Add("Starknet Synchronizer", stateSynchronizer.UpdateState,
					stateSynchronizer.Close)
			}

			// Subscribe the REST API client to the main loop if it is enabled in
			// the config.
			if config.Runtime.REST.Enabled {
				s := rest.NewServer(":"+strconv.Itoa(config.Runtime.REST.Port), config.Runtime.Starknet.FeederGateway, config.Runtime.REST.Prefix)
				processHandler.Add("REST", s.ListenAndServe, s.Close)
			}

			// endless running process
			log.Default.Info("Starting all processes...")
			processHandler.Run()
			cleanup()
		},
	}
)

func cleanup() {
	processHandler.Close()
	log.Default.Info("App closing...Bye!!!")
}

// init defines flags and handles configuration.
func init() {
	fmt.Println(longMsg)
	// Set the functions to be run when rootCmd.Execute() is called.
	cobra.OnInitialize(initConfig)

	rootCmd.PersistentFlags().StringVar(&cfgFile, "config", "", fmt.Sprintf(
		"config file (default is %s)", filepath.Join(config.Dir, "juno.yaml")))
	rootCmd.PersistentFlags().StringVar(&dataDir, "dataDir", "", fmt.Sprintf(
		"data path (default is %s)", config.DataDir))
}

// initConfig reads in Config file or environment variables if set.
func initConfig() {
	if dataDir != "" {
		info, err := os.Stat(dataDir)
		if err != nil || !info.IsDir() {
			log.Default.Info("Invalid data directory. The default data directory will be used")
			dataDir = config.DataDir
		}
	}
	if cfgFile != "" {
		// Use Config file specified by the flag.
		viper.SetConfigFile(cfgFile)
	} else {
		// Use the default path for user configuration.
		viper.AddConfigPath(config.Dir)
		viper.SetConfigType("yaml")
		viper.SetConfigName("juno")
	}

	// Check whether the environment variables match any of the existing
	// keys and loads them if they are found.
	viper.AutomaticEnv()

	err := viper.ReadInConfig()
	if err == nil {
		log.Default.With("File", viper.ConfigFileUsed()).Info("Using config file:")
	} else {
		log.Default.Info("Config file not found.")
		if !config.Exists() {
			config.New()
		}
		viper.SetConfigFile(filepath.Join(config.Dir, "juno.yaml"))
		err = viper.ReadInConfig()
		errpkg.CheckFatal(err, "Failed to read in Config after generation.")
	}

	// Unmarshal and log runtime config instance.
	err = viper.Unmarshal(&config.Runtime)
	errpkg.CheckFatal(err, "Unable to unmarshal runtime config instance.")
	log.Default.With(
		"Database Path", config.Runtime.DbPath,
		"Rpc Port", config.Runtime.RPC.Port,
		"Rpc Enabled", config.Runtime.RPC.Enabled,
		"Rest Port", config.Runtime.REST.Port,
		"Rest Enabled", config.Runtime.REST.Enabled,
		"Rest Prefix", config.Runtime.REST.Prefix,
	).Info("Config values.")
}

// Execute handle flags for Cobra execution.
func Execute() {
	if err := rootCmd.Execute(); err != nil {
		log.Default.With("Error", err).Error("Failed to execute CLI.")
	}
}<|MERGE_RESOLUTION|>--- conflicted
+++ resolved
@@ -69,13 +69,10 @@
 				processHandler.Add("Metrics", s.ListenAndServe, s.Close)
 			}
 
-<<<<<<< HEAD
-=======
 			if err := db.InitializeDatabaseEnv(config.Runtime.DbPath, 10, 0); err != nil {
 				log.Default.With("Error", err).Fatal("Error starting the database environment")
 			}
 
->>>>>>> d88ff203
 			// Initialize ABI Service
 			processHandler.Add("ABI Service", services.AbiService.Run, services.AbiService.Close)
 
