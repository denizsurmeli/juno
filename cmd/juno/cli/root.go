package cli

// notest
import (
	_ "embed"
	"fmt"
	"github.com/NethermindEth/juno/internal/services"
	"github.com/NethermindEth/juno/pkg/db"
	"github.com/NethermindEth/juno/pkg/starknet"
	"os"
	"os/signal"
	"path/filepath"
	"strconv"
	"syscall"

	"github.com/NethermindEth/juno/internal/config"
	"github.com/NethermindEth/juno/internal/errpkg"
	"github.com/NethermindEth/juno/internal/log"
	"github.com/NethermindEth/juno/internal/process"
	"github.com/NethermindEth/juno/pkg/rpc"
	"github.com/spf13/cobra"
	"github.com/spf13/viper"
)

// Cobra configuration.
var (
	// cfgFile is the path of the juno configuration file.
	cfgFile string
	// longMsg is the long message shown in the "juno --help" output.
	//go:embed long.txt
	longMsg string

	processHandler *process.Handler
	// rootCmd is the root command of the application.
	rootCmd = &cobra.Command{
		Use:   "juno [options]",
		Short: "Starknet client implementation in Go.",
		Long:  longMsg,
		Run: func(cmd *cobra.Command, args []string) {
			fmt.Println(longMsg)

			processHandler = process.NewHandler()

			// Handle signal interrupts and exits.
			sig := make(chan os.Signal)
			signal.Notify(sig, os.Interrupt, syscall.SIGTERM)
			go func() {
				<-sig
				log.Default.Info("Trying to close...")
				cleanup()
				os.Exit(0)
			}()

			// Subscribe the RPC client to the main loop if it is enabled in
			// the config.
			if config.Runtime.RPC.Enabled {
				s := rpc.NewServer(":" + strconv.Itoa(config.Runtime.RPC.Port))
				processHandler.Add("RPC", s.ListenAndServe, s.Close)
			}
<<<<<<< HEAD
			database := db.New(config.Runtime.DbPath, 0)
=======
			transactionDb := db.NewTransactionDb(config.Runtime.DbPath, 0)
>>>>>>> 8a1e123f

			// Initialize ABI Service
			abiService := services.NewABIService()
			processHandler.Add("ABI Service", abiService.Run, abiService.Close)

			// Initialize State storage service
			stateService := services.NewStateService()
			processHandler.Add("State Storage Service", stateService.Run, stateService.Close)

<<<<<<< HEAD
			d := db.Databaser(database)
=======
			// Initialize Contract Hash storage service
			contractHashService := services.NewContractHashService()
			processHandler.Add("Contract Hash Storage Service", contractHashService.Run, stateService.Close)

			txnDb := db.Transactioner(transactionDb)
>>>>>>> 8a1e123f
			// Subscribe the Starknet Synchronizer to the main loop if it is enabled in
			// the config.
			if config.Runtime.Starknet.Enabled {
				// Layer 1 synchronizer for Ethereum State
<<<<<<< HEAD
				stateSynchronizer := starknet.NewSynchronizer(&d)
=======
				stateSynchronizer := starknet.NewSynchronizer(&txnDb)
>>>>>>> 8a1e123f
				processHandler.Add("Starknet Synchronizer", stateSynchronizer.UpdateState,
					stateSynchronizer.Close)
			}

			// endless running process
			log.Default.Info("Starting all processes...")
			processHandler.Run()
			cleanup()
		},
	}
)

func cleanup() {
	processHandler.Close()
	log.Default.Info("App closing...Bye!!!")
}

// init defines flags and handles configuration.
func init() {
	// Set the functions to be run when rootCmd.Execute() is called.
	cobra.OnInitialize(initConfig)

	rootCmd.PersistentFlags().StringVar(&cfgFile, "config", "", fmt.Sprintf(
		"config file (default is %s)", filepath.Join(config.Dir, "juno.yaml")))
}

// initConfig reads in Config file or environment variables if set.
func initConfig() {
	if cfgFile != "" {
		// Use Config file specified by the flag.
		viper.SetConfigFile(cfgFile)
	} else {
		// Use the default path for user configuration.
		viper.AddConfigPath(config.Dir)
		viper.SetConfigType("yaml")
		viper.SetConfigName("juno")
	}

	// Check whether the environment variables match any of the existing
	// keys and loads them if they are found.
	viper.AutomaticEnv()

	err := viper.ReadInConfig()
	if err != nil {
		log.Default.Info("Config file not found.")
		config.New()
		err = viper.ReadInConfig()
		errpkg.CheckFatal(err, "Failed to read in Config after generation.")
	}

	// Unmarshal and log runtime config instance.
	err = viper.Unmarshal(&config.Runtime)
	errpkg.CheckFatal(err, "Unable to unmarshal runtime config instance.")
}

// Execute handle flags for Cobra execution.
func Execute() {
	if err := rootCmd.Execute(); err != nil {
		log.Default.With("Error", err).Error("Failed to execute CLI.")
	}
}<|MERGE_RESOLUTION|>--- conflicted
+++ resolved
@@ -57,11 +57,7 @@
 				s := rpc.NewServer(":" + strconv.Itoa(config.Runtime.RPC.Port))
 				processHandler.Add("RPC", s.ListenAndServe, s.Close)
 			}
-<<<<<<< HEAD
-			database := db.New(config.Runtime.DbPath, 0)
-=======
 			transactionDb := db.NewTransactionDb(config.Runtime.DbPath, 0)
->>>>>>> 8a1e123f
 
 			// Initialize ABI Service
 			abiService := services.NewABIService()
@@ -71,24 +67,16 @@
 			stateService := services.NewStateService()
 			processHandler.Add("State Storage Service", stateService.Run, stateService.Close)
 
-<<<<<<< HEAD
-			d := db.Databaser(database)
-=======
 			// Initialize Contract Hash storage service
 			contractHashService := services.NewContractHashService()
 			processHandler.Add("Contract Hash Storage Service", contractHashService.Run, stateService.Close)
 
 			txnDb := db.Transactioner(transactionDb)
->>>>>>> 8a1e123f
 			// Subscribe the Starknet Synchronizer to the main loop if it is enabled in
 			// the config.
 			if config.Runtime.Starknet.Enabled {
 				// Layer 1 synchronizer for Ethereum State
-<<<<<<< HEAD
-				stateSynchronizer := starknet.NewSynchronizer(&d)
-=======
 				stateSynchronizer := starknet.NewSynchronizer(&txnDb)
->>>>>>> 8a1e123f
 				processHandler.Add("Starknet Synchronizer", stateSynchronizer.UpdateState,
 					stateSynchronizer.Close)
 			}
